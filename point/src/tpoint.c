/*****************************************************************************
 *
 * tpoint.c
 *    Basic functions for temporal points.
 *
 * This MobilityDB code is provided under The PostgreSQL License.
 *
 * Copyright (c) 2020, Université libre de Bruxelles and MobilityDB contributors
 *
 * Permission to use, copy, modify, and distribute this software and its documentation for any purpose, without fee, and without a written agreement is hereby
 * granted, provided that the above copyright notice and this paragraph and the following two paragraphs appear in all copies.
 *
 * IN NO EVENT SHALL UNIVERSITE LIBRE DE BRUXELLES BE LIABLE TO ANY PARTY FOR DIRECT, INDIRECT, SPECIAL, INCIDENTAL, OR CONSEQUENTIAL DAMAGES, INCLUDING LOST
 * PROFITS, ARISING OUT OF THE USE OF THIS SOFTWARE AND ITS DOCUMENTATION, EVEN IF UNIVERSITE LIBRE DE BRUXELLES HAS BEEN ADVISED OF THE POSSIBILITY OF SUCH
 * DAMAGE.
 *
 * UNIVERSITE LIBRE DE BRUXELLES SPECIFICALLY DISCLAIMS ANY WARRANTIES, INCLUDING, BUT NOT LIMITED TO, THE IMPLIED WARRANTIES OF MERCHANTABILITY AND FITNESS
 * FOR A PARTICULAR PURPOSE. THE SOFTWARE PROVIDED HEREUNDER IS ON AN "AS IS" BASIS, AND UNIVERSITE LIBRE DE BRUXELLES HAS NO OBLIGATIONS TO PROVIDE
 * MAINTENANCE, SUPPORT, UPDATES, ENHANCEMENTS, OR MODIFICATIONS. 
 *
 *****************************************************************************/

#include "tpoint.h"

#include <utils/builtins.h>
#include <utils/timestamp.h>

#include "temporaltypes.h"
#include "oidcache.h"
#include "temporal_util.h"
#include "lifting.h"
#include "temporal_compops.h"
#include "stbox.h"
#include "tpoint_parser.h"
#include "tpoint_boxops.h"
#include "tpoint_spatialfuncs.h"

/*****************************************************************************
 * Miscellaneous functions
 *****************************************************************************/

#define PGC_ERRMSG_MAXLEN 2048

/**
 * Output an error message
 */
static void
pg_error(const char *fmt, va_list ap)
{
  char errmsg[PGC_ERRMSG_MAXLEN + 1];
  vsnprintf (errmsg, PGC_ERRMSG_MAXLEN, fmt, ap);
  errmsg[PGC_ERRMSG_MAXLEN]='\0';
  ereport(ERROR, (errmsg_internal("%s", errmsg)));
  return;
}

/**
 * Output a notice message
 */
static void
pg_notice(const char *fmt, va_list ap)
{
  char errmsg[PGC_ERRMSG_MAXLEN + 1];
  vsnprintf (errmsg, PGC_ERRMSG_MAXLEN, fmt, ap);
  errmsg[PGC_ERRMSG_MAXLEN]='\0';
  ereport(NOTICE, (errmsg_internal("%s", errmsg)));
  return;
}

/**
 * Set the handlers for initializing the liblwgeom library
 */
void temporalgeom_init()
{
  lwgeom_set_handlers(palloc, repalloc, pfree, pg_error, pg_notice);
}

/*****************************************************************************
 * Input/output functions
 *****************************************************************************/

/**
 * Check the consistency of the metadata we want to enforce in the typmod:
 * SRID, type and dimensionality. If things are inconsistent, shut down the query.
 */
static Temporal *
tpoint_valid_typmod(Temporal *temp, int32_t typmod)
{
  int32 tpoint_srid = tpoint_srid_internal(temp);
  TemporalType tpoint_temptype = temp->temptype;
  TemporalType typmod_temptype = TYPMOD_GET_TEMPTYPE(typmod);
  TYPMOD_DEL_TEMPTYPE(typmod);
  /* If there is no geometry type */
  if (typmod == 0)
    typmod = -1;
  int32 tpoint_z = MOBDB_FLAGS_GET_Z(temp->flags);
  int32 typmod_srid = TYPMOD_GET_SRID(typmod);
  int32 typmod_type = TYPMOD_GET_TYPE(typmod);
  int32 typmod_z = TYPMOD_GET_Z(typmod);

  /* No typmod (-1) */
  if (typmod < 0 && typmod_temptype == ANYTEMPORALTYPE)
    return temp;
  /* Typmod has a preference for SRID? Geometry SRID had better match */
  if (typmod_srid > 0 && typmod_srid != tpoint_srid)
    ereport(ERROR, (errcode(ERRCODE_INVALID_PARAMETER_VALUE),
      errmsg("Temporal point SRID (%d) does not match column SRID (%d)",
        tpoint_srid, typmod_srid) ));
  /* Typmod has a preference for temporal type */
  if (typmod_type > 0 && typmod_temptype != ANYTEMPORALTYPE && typmod_temptype != tpoint_temptype)
    ereport(ERROR, (errcode(ERRCODE_INVALID_PARAMETER_VALUE),
      errmsg("Temporal type (%s) does not match column type (%s)",
        temptype_name(tpoint_temptype), temptype_name(typmod_temptype)) ));
  /* Mismatched Z dimensionality.  */
  if (typmod > 0 && typmod_z && ! tpoint_z)
    ereport(ERROR, (errcode(ERRCODE_INVALID_PARAMETER_VALUE),
      errmsg("Column has Z dimension but temporal point does not" )));
  /* Mismatched Z dimensionality (other way) */
  if (typmod > 0 && tpoint_z && ! typmod_z)
    ereport(ERROR, (errcode(ERRCODE_INVALID_PARAMETER_VALUE),
      errmsg("Temporal point has Z dimension but column does not" )));

  return temp;
}

PG_FUNCTION_INFO_V1(tpoint_in);
/**
 * Generic input function for temporal points
 *
 * @note Examples of input for the various temporal types:
 * - Instant
 * @code
 * Point(0 0) @ 2012-01-01 08:00:00
 * @endcode
 * - Instant set
 * @code
 * { Point(0 0) @ 2012-01-01 08:00:00 , Point(1 1) @ 2012-01-01 08:10:00 }
 * @endcode
 * - Sequence
 * @code
 * [ Point(0 0) @ 2012-01-01 08:00:00 , Point(1 1) @ 2012-01-01 08:10:00 )
 * @endcode
 * - Sequence set
 * @code
 * { [ Point(0 0) @ 2012-01-01 08:00:00 , Point(1 1) @ 2012-01-01 08:10:00 ) ,
 * [ Point(1 1) @ 2012-01-01 08:20:00 , Point(0 0) @ 2012-01-01 08:30:00 ] }
 * @endcode
 */
PGDLLEXPORT Datum
tpoint_in(PG_FUNCTION_ARGS)
{
  char *input = PG_GETARG_CSTRING(0);
  Oid temptypid = PG_GETARG_OID(1);
  Oid valuetypid = temporal_valuetypid(temptypid);
  Temporal *result = tpoint_parse(&input, valuetypid);
  PG_RETURN_POINTER(result);
}

/**
 * Input typmod information for temporal points
 */
static uint32
tpoint_typmod_in(ArrayType *arr, int is_geography)
{
  uint32 typmod = 0;
  Datum *elem_values;
  int n = 0;

  if (ARR_ELEMTYPE(arr) != CSTRINGOID)
    ereport(ERROR, (errcode(ERRCODE_ARRAY_ELEMENT_ERROR),
      errmsg("typmod array must be type cstring[]")));
  if (ARR_NDIM(arr) != 1)
    ereport(ERROR, (errcode(ERRCODE_ARRAY_SUBSCRIPT_ERROR),
      errmsg("typmod array must be one-dimensional")));
  if (ARR_HASNULL(arr))
    ereport(ERROR, (errcode(ERRCODE_NULL_VALUE_NOT_ALLOWED),
      errmsg("typmod array must not contain nulls")));

  /*
   * There are several ways to define a column wrt type modifiers:
   *   column_type(TempType, Geometry, SRID) => All modifiers are determined.
   *    column_type(TempType, Geometry) => The SRID is generic.
   *    column_type(Geometry, SRID) => The temporal type is generic.
   *    column_type(Geometry) => The temporal type and SRID are generic.
   *   column_type(TempType) => The geometry type and SRID are generic.
   *   column_type => The temporal type, geometry type, and SRID are generic.
   *
<<<<<<< HEAD
   * For example, if the user did not set the temporal type, we can use any 
   * temporal type in the same column. Similarly for all generic modifiers.
=======
   * For example, if the user did not set the duration type, we can use any
   * duration type in the same column. Similarly for all generic modifiers.
>>>>>>> ba246abe
   */
  deconstruct_array(arr, CSTRINGOID, -2, false, 'c', &elem_values, NULL, &n);
  TemporalType temptype = ANYTEMPORALTYPE;
  uint8_t geometry_type = 0;
  int hasZ = 0, hasM = 0, srid;
  char *s;

  bool has_geo = false, has_srid = false;
  if (n == 3)
  {
    /* Type_modifier is (TempType, Geometry, SRID) */
    s = DatumGetCString(elem_values[0]);
<<<<<<< HEAD
    if (temptype_from_string(s, &temptype) == false) 
=======
    if (tduration_from_string(s, &duration) == false)
>>>>>>> ba246abe
      ereport(ERROR, (errcode(ERRCODE_INVALID_PARAMETER_VALUE),
          errmsg("Invalid temporal type modifier: %s", s)));
    s = DatumGetCString(elem_values[1]);
    if (geometry_type_from_string(s, &geometry_type, &hasZ, &hasM) == LW_FAILURE)
      ereport(ERROR, (errcode(ERRCODE_INVALID_PARAMETER_VALUE),
          errmsg("Invalid geometry type modifier: %s", s)));
    s = DatumGetCString(elem_values[2]);
    srid = pg_atoi(s, sizeof(int32), '\0');
    srid = clamp_srid(srid);
    has_geo = has_srid = true;
  }
  else if (n == 2)
  {
    /* Type modifier is either (TempType, Geometry) or (Geometry, SRID) */
    s = DatumGetCString(elem_values[0]);
    if (temptype_from_string(s, &temptype))
    {
      s = DatumGetCString(elem_values[1]);
      if (geometry_type_from_string(s, &geometry_type, &hasZ, &hasM) == LW_FAILURE)
        ereport(ERROR, (errcode(ERRCODE_INVALID_PARAMETER_VALUE),
            errmsg("Invalid geometry type modifier: %s", s)));
      has_geo = true;
    }
    else
    {
      if (geometry_type_from_string(s, &geometry_type, &hasZ, &hasM) == LW_FAILURE)
        ereport(ERROR, (errcode(ERRCODE_INVALID_PARAMETER_VALUE),
            errmsg("Invalid geometry type modifier: %s", s)));
      s = DatumGetCString(elem_values[1]);
      srid = pg_atoi(s, sizeof(int32), '\0');
      srid = clamp_srid(srid);
      has_geo = has_srid = true;
    }
  }
  else if (n == 1)
  {
    /* Type modifier: either (TempType) or (Geometry) */
    has_srid = false;
    s = DatumGetCString(elem_values[0]);
    if (temptype_from_string(s, &temptype))
      ;
    else if (geometry_type_from_string(s, &geometry_type, &hasZ, &hasM))
      has_geo = true;
    else
      ereport(ERROR, (errcode(ERRCODE_INVALID_PARAMETER_VALUE),
        errmsg("Invalid temporal point type modifier:")));
  }
  else
    ereport(ERROR, (errcode(ERRCODE_INVALID_PARAMETER_VALUE),
        errmsg("Invalid temporal point type modifier:")));

  /* Shift to remove the 4 bits of the temporal type */
  TYPMOD_DEL_TEMPTYPE(typmod);
  /* Set default values */
  if (is_geography)
    TYPMOD_SET_SRID(typmod, SRID_DEFAULT);
  else
    TYPMOD_SET_SRID(typmod, SRID_UNKNOWN);

  /* Geometry type */
  if (has_geo)
  {
    if (geometry_type != POINTTYPE || hasM)
      ereport(ERROR, (errcode(ERRCODE_INVALID_PARAMETER_VALUE),
        errmsg("Only point geometries without M dimension accepted")));
    TYPMOD_SET_TYPE(typmod, geometry_type);
    if (hasZ)
      TYPMOD_SET_Z(typmod);
  }

  /* SRID */
  if (has_srid)
  {
    if (srid != SRID_UNKNOWN)
      TYPMOD_SET_SRID(typmod, srid);
  }

  /* Shift to restore the 4 bits of the temporal type */
  TYPMOD_SET_TEMPTYPE(typmod, temptype);

  pfree(elem_values);
  return typmod;
}

PG_FUNCTION_INFO_V1(tgeompoint_typmod_in);
/**
 * Input typmod information for temporal geometric points
 */
PGDLLEXPORT Datum
tgeompoint_typmod_in(PG_FUNCTION_ARGS)
{
  ArrayType *array = (ArrayType *) DatumGetPointer(PG_GETARG_DATUM(0));
  uint32 typmod = tpoint_typmod_in(array, false); /* Not a geography  */;
  PG_RETURN_INT32(typmod);
}

PG_FUNCTION_INFO_V1(tgeogpoint_typmod_in);
/**
 * Input typmod information for temporal geographic points
 */
PGDLLEXPORT Datum
tgeogpoint_typmod_in(PG_FUNCTION_ARGS)
{
  ArrayType *array = (ArrayType *) DatumGetPointer(PG_GETARG_DATUM(0));
  int32 typmod = tpoint_typmod_in(array, true);
  // int srid = TYPMOD_GET_SRID(typmod);
  // /* Check the SRID is legal (geographic coordinates) */
  // srid_is_latlong(fcinfo, srid);
  PG_RETURN_INT32(typmod);
}

PG_FUNCTION_INFO_V1(tpoint_typmod_out);
/**
 * Output typmod information for temporal points
 */
PGDLLEXPORT Datum
tpoint_typmod_out(PG_FUNCTION_ARGS)
{
  char *s = (char *) palloc(64);
  char *str = s;
  int32 typmod = PG_GETARG_INT32(0);
  TemporalType temptype = TYPMOD_GET_TEMPTYPE(typmod);
  TYPMOD_DEL_TEMPTYPE(typmod);
  int32 srid = TYPMOD_GET_SRID(typmod);
  uint8_t geometry_type = (uint8_t) TYPMOD_GET_TYPE(typmod);
  int32 hasz = TYPMOD_GET_Z(typmod);

<<<<<<< HEAD
  /* No temporal type or geometry type? Then no typmod at all. 
=======
  /* No duration type or geometry type? Then no typmod at all.
>>>>>>> ba246abe
    Return empty string. */
  if (typmod < 0 || (temptype == ANYTEMPORALTYPE && !geometry_type))
  {
    *str = '\0';
    PG_RETURN_CSTRING(str);
  }
  /* Opening bracket */
  str += sprintf(str, "(");
  /* Has temporal type?  */
  if (temptype != ANYTEMPORALTYPE)
    str += sprintf(str, "%s", temptype_name(temptype));
  if (geometry_type)
  {
    if (temptype != ANYTEMPORALTYPE) str += sprintf(str, ",");
    str += sprintf(str, "%s", lwtype_name(geometry_type));
    /* Has Z?  */
    if (hasz) str += sprintf(str, "Z");
    /* Has SRID?  */
    if (srid) str += sprintf(str, ",%d", srid);
  }
  /* Closing bracket.  */
  sprintf(str, ")");

  PG_RETURN_CSTRING(s);
}

PG_FUNCTION_INFO_V1(tpoint_enforce_typmod);
/**
 * Enforce typmod information for temporal points with respect to
 * temporal type, dimensions, and SRID
 */
PGDLLEXPORT Datum
tpoint_enforce_typmod(PG_FUNCTION_ARGS)
{
  Temporal *temp = PG_GETARG_TEMPORAL(0);
  int32 typmod = PG_GETARG_INT32(1);
  /* Check if typmod of temporal point is consistent with the supplied one */
  temp = tpoint_valid_typmod(temp, typmod);
  PG_RETURN_POINTER(temp);
}

/*****************************************************************************
 * Constructor functions
 *****************************************************************************/

PG_FUNCTION_INFO_V1(tpointinst_constructor);
/**
 * Construct a temporal instant point value from the arguments
 */
PGDLLEXPORT Datum
tpointinst_constructor(PG_FUNCTION_ARGS)
{
  GSERIALIZED *gs = PG_GETARG_GSERIALIZED_P(0);
  ensure_point_type(gs);
  ensure_non_empty(gs);
  ensure_has_not_M_gs(gs);
  TimestampTz t = PG_GETARG_TIMESTAMPTZ(1);
  Oid  valuetypid = get_fn_expr_argtype(fcinfo->flinfo, 0);
  Temporal *result = (Temporal *)tinstant_make(PointerGetDatum(gs),
    t, valuetypid);
  PG_FREE_IF_COPY(gs, 0);
  PG_RETURN_POINTER(result);
}

/*****************************************************************************
 * Accessor functions
 *****************************************************************************/

PG_FUNCTION_INFO_V1(tpoint_to_stbox);
/**
 * Returns the bounding box of the temporal point value
 */
PGDLLEXPORT Datum
tpoint_to_stbox(PG_FUNCTION_ARGS)
{
  Temporal *temp = PG_GETARG_TEMPORAL(0);
  STBOX *result = palloc0(sizeof(STBOX));
  temporal_bbox(result, temp);
  PG_FREE_IF_COPY(temp, 0);
  PG_RETURN_POINTER(result);
}

/*****************************************************************************
 * Temporal comparisons
 *****************************************************************************/

/**
 * Returns the temporal comparison of the base value and temporal value
 */
Datum
tcomp_geo_tpoint(FunctionCallInfo fcinfo,
  Datum (*func)(Datum, Datum, Oid, Oid))
{
  GSERIALIZED *gs = PG_GETARG_GSERIALIZED_P(0);
  ensure_point_type(gs);
  Temporal *temp = PG_GETARG_TEMPORAL(1);
  ensure_same_srid_tpoint_gs(temp, gs);
  ensure_same_dimensionality_tpoint_gs(temp, gs);
  Oid datumtypid = get_fn_expr_argtype(fcinfo->flinfo, 0);
  Temporal *result = tcomp_temporal_base1(temp, PointerGetDatum(gs),
    datumtypid, func, true);
  PG_FREE_IF_COPY(gs, 0);
  PG_FREE_IF_COPY(temp, 1);
  PG_RETURN_POINTER(result);
}

/**
 * Returns the temporal comparison of the temporal value and the base value
 */
Datum
tcomp_tpoint_geo(FunctionCallInfo fcinfo,
  Datum (*func)(Datum, Datum, Oid, Oid))
{
  Temporal *temp = PG_GETARG_TEMPORAL(0);
  GSERIALIZED *gs = PG_GETARG_GSERIALIZED_P(1);
  ensure_point_type(gs);
  ensure_same_srid_tpoint_gs(temp, gs);
  ensure_same_dimensionality_tpoint_gs(temp, gs);
  Oid datumtypid = get_fn_expr_argtype(fcinfo->flinfo, 1);
  Temporal *result = tcomp_temporal_base1(temp, PointerGetDatum(gs),
    datumtypid, func, false);
  PG_FREE_IF_COPY(temp, 0);
  PG_FREE_IF_COPY(gs, 1);
  PG_RETURN_POINTER(result);
}

/*****************************************************************************/

PG_FUNCTION_INFO_V1(teq_geo_tpoint);
/**
 * Returns the temporal equality of the base value and the temporal value
 */
PGDLLEXPORT Datum
teq_geo_tpoint(PG_FUNCTION_ARGS)
{
  return tcomp_geo_tpoint(fcinfo, &datum2_eq2);
}

PG_FUNCTION_INFO_V1(teq_tpoint_geo);
/**
 * Returns the temporal equality of the temporal value and base value
 */
PGDLLEXPORT Datum
teq_tpoint_geo(PG_FUNCTION_ARGS)
{
  return tcomp_tpoint_geo(fcinfo, &datum2_eq2);
}

PG_FUNCTION_INFO_V1(tne_geo_tpoint);
/**
 * Returns the temporal difference of the base value and the temporal value
 */
PGDLLEXPORT Datum
tne_geo_tpoint(PG_FUNCTION_ARGS)
{
  return tcomp_geo_tpoint(fcinfo, &datum2_ne2);
}

PG_FUNCTION_INFO_V1(tne_tpoint_geo);
/**
 * Returns the temporal difference of the temporal value and base value
 */
PGDLLEXPORT Datum
tne_tpoint_geo(PG_FUNCTION_ARGS)
{
  return tcomp_tpoint_geo(fcinfo, &datum2_ne2);
}

/*****************************************************************************
 * Assemble the Trajectory/values of a temporal point as a single
 * geometry/geography.
 *****************************************************************************/

PG_FUNCTION_INFO_V1(tpoint_values);
/**
 * Returns the base values (that is, the trajectory) of the temporal point
 * value as a geometry/geography
 */
PGDLLEXPORT Datum
tpoint_values(PG_FUNCTION_ARGS)
{
  Temporal *temp = PG_GETARG_TEMPORAL(0);
  Datum result = tpoint_trajectory_internal(temp);
  PG_FREE_IF_COPY(temp, 0);
  PG_RETURN_POINTER(result);
}

/*****************************************************************************/<|MERGE_RESOLUTION|>--- conflicted
+++ resolved
@@ -185,13 +185,8 @@
    *   column_type(TempType) => The geometry type and SRID are generic.
    *   column_type => The temporal type, geometry type, and SRID are generic.
    *
-<<<<<<< HEAD
    * For example, if the user did not set the temporal type, we can use any 
    * temporal type in the same column. Similarly for all generic modifiers.
-=======
-   * For example, if the user did not set the duration type, we can use any
-   * duration type in the same column. Similarly for all generic modifiers.
->>>>>>> ba246abe
    */
   deconstruct_array(arr, CSTRINGOID, -2, false, 'c', &elem_values, NULL, &n);
   TemporalType temptype = ANYTEMPORALTYPE;
@@ -204,11 +199,7 @@
   {
     /* Type_modifier is (TempType, Geometry, SRID) */
     s = DatumGetCString(elem_values[0]);
-<<<<<<< HEAD
     if (temptype_from_string(s, &temptype) == false) 
-=======
-    if (tduration_from_string(s, &duration) == false)
->>>>>>> ba246abe
       ereport(ERROR, (errcode(ERRCODE_INVALID_PARAMETER_VALUE),
           errmsg("Invalid temporal type modifier: %s", s)));
     s = DatumGetCString(elem_values[1]);
@@ -336,11 +327,7 @@
   uint8_t geometry_type = (uint8_t) TYPMOD_GET_TYPE(typmod);
   int32 hasz = TYPMOD_GET_Z(typmod);
 
-<<<<<<< HEAD
   /* No temporal type or geometry type? Then no typmod at all. 
-=======
-  /* No duration type or geometry type? Then no typmod at all.
->>>>>>> ba246abe
     Return empty string. */
   if (typmod < 0 || (temptype == ANYTEMPORALTYPE && !geometry_type))
   {
