/*****************************************************************************
 *
 * tpoint_selfuncs.c
 *		Functions for selectivity estimation of operators on temporal points
 *
 * Portions Copyright (c) 2019, Esteban Zimanyi, Mahmoud Sakr, Mohamed Bakli,
 * 		Universite Libre de Bruxelles
 * Portions Copyright (c) 1996-2019, PostgreSQL Global Development Group
 * Portions Copyright (c) 1994, Regents of the University of California
 *
 *****************************************************************************/

#include "tpoint_selfuncs.h"

#include <assert.h>
#include <float.h>

#include "period.h"
#include "temporal_selfuncs.h"
#include "stbox.h"
#include "tpoint.h"
#include "tpoint_boxops.h"

/*****************************************************************************
 * PostGIS functions copied from the file gserialized_estimate.c since they
 * are not exported
 *****************************************************************************/

/*
 * Given an n-d index array (counter), and a domain to increment it
 * in (ibox) increment it by one, unless it's already at the max of
 * the domain, in which case return false.
 */
static int
nd_increment(ND_IBOX *ibox, int ndims, int *counter)
{
	int d = 0;
	while (d < ndims)
	{
		if (counter[d] < ibox->max[d])
		{
			counter[d] += 1;
			break;
		}
		counter[d] = ibox->min[d];
		d++;
	}
	/* That's it, cannot increment any more! */
	if (d == ndims)
		return false;

	/* Increment complete! */
	return true;
}

/* Zero out an ND_BOX */
static int
nd_box_init(ND_BOX *a)
{
	memset(a, 0, sizeof(ND_BOX));
	return true;
}

/*
 * Given a position in the n-d histogram (i,j,k,l) return the
 * position in the 1-d values array.
 */
static int
nd_stats_value_index(const ND_STATS *stats, int *indexes)
{
	int d;
	int accum = 1, vdx = 0;

	/* Calculate the index into the 1-d values array that the (i,j,k,l) 
	 * n-d histogram coordinate implies. 
	 * index = x + y * sizex + z * sizex * sizey + m * sizex * sizey * sizez */
	for (d = 0; d < (int) (stats->ndims); d++)
	{
		int size = (int) (stats->size[d]);
		if (indexes[d] < 0 || indexes[d] >= size)
			return -1;
		vdx += indexes[d] * accum;
		accum *= size;
	}
	return vdx;
}

/*
 * What stats cells overlap with this ND_BOX? Put the lowest cell
 * addresses in ND_IBOX->min and the highest in ND_IBOX->max
 */
static int
nd_box_overlap(const ND_STATS *nd_stats, const ND_BOX *nd_box, ND_IBOX *nd_ibox)
{
	int d;

	/* Initialize ibox */
	memset(nd_ibox, 0, sizeof(ND_IBOX));

	/* In each dimension... */
	for (d = 0; d < nd_stats->ndims; d++)
	{
		double smin = nd_stats->extent.min[d];
		double smax = nd_stats->extent.max[d];
		double width = smax - smin;
		int size = roundf(nd_stats->size[d]);

		/* ... find cells the box overlaps with in this dimension */
		nd_ibox->min[d] = floor(size * (nd_box->min[d] - smin) / width);
		nd_ibox->max[d] = floor(size * (nd_box->max[d] - smin) / width);

		/* Push any out-of range values into range */
		nd_ibox->min[d] = Max(nd_ibox->min[d], 0);
		nd_ibox->max[d] = Min(nd_ibox->max[d], size - 1);
	}
	return true;
}

/*****************************************************************************
 * Boolean functions for the operators
 * The first two functions are copied from PostGIS
 *****************************************************************************/

/* Return true if a overlaps b, false otherwise. */
static int
nd_box_intersects(const ND_BOX *a, const ND_BOX *b, int ndims)
{
	int d;
	for (d = 0; d < ndims; d++)
	{
		if ((a->min[d] > b->max[d]) || (a->max[d] < b->min[d]))
			return false;
	}
	return true;
}

/* Return true if a contains b, false otherwise. */
static int
nd_box_contains(const ND_BOX *a, const ND_BOX *b, int ndims)
{
	int d;
	for (d = 0; d < ndims; d++)
	{
		if (!((a->min[d] < b->min[d]) && (a->max[d] > b->max[d])))
			return false;
	}
	return true;
}

/* Return true if a is strictly left of b, false otherwise. */
bool
nd_box_left(const ND_BOX *a, const ND_BOX *b)
{
	return (a->max[X_DIM] < b->min[X_DIM]);
}

/* Return true if a does not extend to right of b, false otherwise. */
bool
nd_box_overleft(const ND_BOX *a, const ND_BOX *b)
{
	return (a->max[X_DIM] <= b->max[X_DIM]);
}

/* Return true if a is strictly right of b, false otherwise. */
bool
nd_box_right(const ND_BOX *a, const ND_BOX *b)
{
	return (a->min[X_DIM] > b->max[X_DIM]);
}

/* Return true if a does not extend to left of b, false otherwise. */
bool
nd_box_overright(const ND_BOX *a, const ND_BOX *b)
{
	return (a->min[X_DIM] >= b->min[X_DIM]);
}

/* Return true if a is strictly below of b, false otherwise. */
bool
nd_box_below(const ND_BOX *a, const ND_BOX *b)
{
	return (a->max[Y_DIM] < b->min[Y_DIM]);
}

/* Return true if a does not extend above of b, false otherwise. */
bool
nd_box_overbelow(const ND_BOX *a, const ND_BOX *b)
{
	return (a->max[Y_DIM] <= b->max[Y_DIM]);
}

/* Return true if a is strictly above of b, false otherwise. */
bool
nd_box_above(const ND_BOX *a, const ND_BOX *b)
{
	return (a->min[Y_DIM] > b->max[Y_DIM]);
}

/* Return true if a does not extend below of b, false otherwise. */
bool
nd_box_overabove(const ND_BOX *a, const ND_BOX *b)
{
	return (a->min[Y_DIM] >= b->min[Y_DIM]);
}

/* Return true if a is strictly front of b, false otherwise. */
bool
nd_box_front(const ND_BOX *a, const ND_BOX *b)
{
	return (a->max[Z_DIM] < b->min[Z_DIM]);
}

/* Return true if a does not extend to the back of b, false otherwise. */
bool
nd_box_overfront(const ND_BOX *a, const ND_BOX *b)
{
	return (a->max[Z_DIM] <= b->max[Z_DIM]);
}

/* Return true if a strictly back of b, false otherwise. */
bool
nd_box_back(const ND_BOX *a, const ND_BOX *b)
{
	return (a->min[Z_DIM] > b->max[Z_DIM]);
}

/* Return true if a does not extend to the front of b, false otherwise. */
bool
nd_box_overback(const ND_BOX *a, const ND_BOX *b)
{
	return (a->min[Z_DIM] >= b->min[Z_DIM]);
}

/*****************************************************************************
 * Proportion functions for the operators
 * The first function is copied from PostGIS
 *****************************************************************************/

/* Returns the proportion of b2 that is covered by b1. */
static double
nd_box_ratio_overlaps(const ND_BOX *b1, const ND_BOX *b2, int ndims)
{
	int d;
	bool covered = true;
	double ivol = 1.0;
	double vol2 = 1.0;
	double vol1 = 1.0;

	for (d = 0; d < ndims; d++)
	{
		if (b1->max[d] <= b2->min[d] || b1->min[d] >= b2->max[d])
			return 0.0; /* Disjoint */

		if (b1->min[d] > b2->min[d] || b1->max[d] < b2->max[d])
			covered = false;
	}

	if (covered)
		return 1.0;

	for (d = 0; d < ndims; d++)
	{
		double width1 = b1->max[d] - b1->min[d];
		double width2 = b2->max[d] - b2->min[d];
		double imin, imax, iwidth;

		vol1 *= width1;
		vol2 *= width2;

		imin = Max(b1->min[d], b2->min[d]);
		imax = Min(b1->max[d], b2->max[d]);
		iwidth = imax - imin;
		iwidth = Max(0.0, iwidth);

		ivol *= iwidth;
	}

	if (vol2 == 0.0)
		return vol2;

	return ivol / vol2;
}

/* Returns the proportion of b2 that is left of b1. */
static double
nd_box_ratio_left(const ND_BOX *b1, const ND_BOX *b2, int ndims)
{
	double delta, width;

	if (nd_box_overright(b2, b1))
		return 0.0; 
	else if (nd_box_left(b2, b1))
		return 1.0;

	/* b2 is partially to the left of b1 */
	delta = b1->min[X_DIM] - b2->min[X_DIM];
	width = b2->max[X_DIM] - b2->min[X_DIM];
	return delta / width;
}

/* Returns the proportion of b2 that is overleft of b1. */
static double
nd_box_ratio_overleft(const ND_BOX *b1, const ND_BOX *b2, int ndims)
{
	double delta, width;

	if (nd_box_right(b2, b1))
		return 0.0; 
	else if (nd_box_overleft(b2, b1))
		return 1.0;

	/* b2 is partially to the right of b1 */
	delta = b2->max[X_DIM] - b1->max[X_DIM];
	width = b2->max[X_DIM] - b2->min[X_DIM];
	return delta / width;
}

/* Returns the proportion of b2 that is right of b1. */
static double
nd_box_ratio_right(const ND_BOX *b1, const ND_BOX *b2, int ndims)
{
	double delta, width;

	if (nd_box_overleft(b2, b1))
		return 0.0; 
	else if (nd_box_right(b2, b1))
		return 1.0;

	/* b2 is partially to the right of b1 */
	delta = b2->max[X_DIM] - b1->max[X_DIM];
	width = b2->max[X_DIM] - b2->min[X_DIM];
	return delta / width;
}

/* Returns the proportion of b2 that is overright of b1. */
static double
nd_box_ratio_overright(const ND_BOX *b1, const ND_BOX *b2, int ndims)
{
	double delta, width;

	if (nd_box_left(b2, b1))
		return 0.0; 
	else if (nd_box_overright(b2, b1))
		return 1.0;

	/* b2 is partially to the left of b1 */
	delta = b1->min[X_DIM] - b2->min[X_DIM];
	width = b2->max[X_DIM] - b2->min[X_DIM];
	return delta / width;
}

/* Returns the proportion of b2 that is below of b1. */
static double
nd_box_ratio_below(const ND_BOX *b1, const ND_BOX *b2, int ndims)
{
	double delta, width;

	if (nd_box_overabove(b2, b1))
		return 0.0; 
	else if (nd_box_below(b2, b1))
		return 1.0;

	/* b2 is partially to the below of b1 */
	delta = b1->min[Y_DIM] - b2->min[Y_DIM];
	width = b2->max[Y_DIM] - b2->min[Y_DIM];
	return delta / width;
}

/* Returns the proportion of b2 that is overbelow of b1. */
static double
nd_box_ratio_overbelow(const ND_BOX *b1, const ND_BOX *b2, int ndims)
{
	double delta, width;

	if (nd_box_above(b2, b1))
		return 0.0; 
	else if (nd_box_overbelow(b2, b1))
		return 1.0;

	/* b2 is partially to the above of b1 */
	delta = b2->max[Y_DIM] - b1->max[Y_DIM];
	width = b2->max[Y_DIM] - b2->min[Y_DIM];
	return delta / width;
}

/* Returns the proportion of b2 that is above of b1. */
static double
nd_box_ratio_above(const ND_BOX *b1, const ND_BOX *b2, int ndims)
{
	double delta, width;

	if (nd_box_overbelow(b2, b1))
		return 0.0; 
	else if (nd_box_above(b2, b1))
		return 1.0;

	/* b2 is partially to the above of b1 */
	delta = b2->max[Y_DIM] - b1->max[Y_DIM];
	width = b2->max[Y_DIM] - b2->min[Y_DIM];
	return delta / width;
}

/* Returns the proportion of b2 that is overabove of b1. */
static double
nd_box_ratio_overabove(const ND_BOX *b1, const ND_BOX *b2, int ndims)
{
	double delta, width;

	if (nd_box_below(b2, b1))
		return 0.0; 
	else if (nd_box_overabove(b2, b1))
		return 1.0;

	/* b2 is partially to the below of b1 */
	delta = b1->min[Y_DIM] - b2->min[Y_DIM];
	width = b2->max[Y_DIM] - b2->min[Y_DIM];
	return delta / width;
}

/* Returns the proportion of b2 that is front of b1. */
static double
nd_box_ratio_front(const ND_BOX *b1, const ND_BOX *b2, int ndims)
{
	double delta, width;

	if (nd_box_overback(b2, b1))
		return 0.0; 
	else if (nd_box_front(b2, b1))
		return 1.0;

	/* b2 is partially to the front of b1 */
	delta = b1->min[Z_DIM] - b2->min[Z_DIM];
	width = b2->max[Z_DIM] - b2->min[Z_DIM];
	return delta / width;
}

/* Returns the proportion of b2 that is overfront of b1. */
static double
nd_box_ratio_overfront(const ND_BOX *b1, const ND_BOX *b2, int ndims)
{
	double delta, width;

	if (nd_box_back(b2, b1))
		return 0.0; 
	else if (nd_box_overfront(b2, b1))
		return 1.0;

	/* b2 is partially to the back of b1 */
	delta = b2->max[Z_DIM] - b1->max[Z_DIM];
	width = b2->max[Z_DIM] - b2->min[Z_DIM];
	return delta / width;
}

/* Returns the proportion of b2 that is back of b1. */
static double
nd_box_ratio_back(const ND_BOX *b1, const ND_BOX *b2, int ndims)
{
	double delta, width;

	if (nd_box_overfront(b2, b1))
		return 0.0; 
	else if (nd_box_back(b2, b1))
		return 1.0;

	/* b2 is partially to the back of b1 */
	delta = b2->max[Z_DIM] - b1->max[Z_DIM];
	width = b2->max[Z_DIM] - b2->min[Z_DIM];
	return delta / width;
}

/* Returns the proportion of b2 that is overback of b1. */
static double
nd_box_ratio_overback(const ND_BOX *b1, const ND_BOX *b2, int ndims)
{
	double delta, width;

	if (nd_box_front(b2, b1))
		return 0.0; 
	else if (nd_box_overback(b2, b1))
		return 1.0;

	/* b2 is partially to the front of b1 */
	delta = b1->min[Z_DIM] - b2->min[Z_DIM];
	width = b2->max[Z_DIM] - b2->min[Z_DIM];
	return delta / width;
}

/* Dispatch function for the position operators */
static double
nd_box_ratio_position(const ND_BOX *b1, const ND_BOX *b2, int ndims, CachedOp op)
{
	if (op == LEFT_OP)
		return nd_box_ratio_left(b1, b2, ndims);
	else if (op == OVERLEFT_OP)
		return nd_box_ratio_overleft(b1, b2, ndims);
	else if (op == RIGHT_OP)
		return nd_box_ratio_right(b1, b2, ndims);
	else if (op == OVERRIGHT_OP)
		return nd_box_ratio_overright(b1, b2, ndims);
	else if (op == BELOW_OP)
		return nd_box_ratio_below(b1, b2, ndims);
	else if (op == OVERBELOW_OP)
		return nd_box_ratio_overbelow(b1, b2, ndims);
	else if (op == ABOVE_OP)
		return nd_box_ratio_above(b1, b2, ndims);
	else if (op == OVERABOVE_OP)
		return nd_box_ratio_overabove(b1, b2, ndims);
	else if (op == FRONT_OP)
		return nd_box_ratio_front(b1, b2, ndims);
	else if (op == OVERFRONT_OP)
		return nd_box_ratio_overfront(b1, b2, ndims);
	else if (op == BACK_OP)
		return nd_box_ratio_back(b1, b2, ndims);
	else if (op == OVERBACK_OP)
		return nd_box_ratio_overback(b1, b2, ndims);
	return FALLBACK_ND_SEL; /* make compiler quiet */
}

/*****************************************************************************
 * Internal functions computing selectivity
 *****************************************************************************/

/* Transform the constant into an STBOX */
bool
tpoint_const_to_stbox(Node *other, STBOX *box)
{
	Oid consttype = ((Const *) other)->consttype;

	if (consttype == type_oid(T_GEOMETRY) || consttype == type_oid(T_GEOGRAPHY))
		geo_to_stbox_internal(box,
<<<<<<< HEAD
							  (GSERIALIZED *)PointerGetDatum(((Const *) other)->constvalue));
	else if (consttype == TIMESTAMPTZOID)
		timestamp_to_stbox_internal(box, DatumGetTimestampTz(((Const *) other)->constvalue));
	else if (consttype == type_oid(T_TIMESTAMPSET))
		timestampset_to_stbox_internal(box, DatumGetTimestampSet(((Const *) other)->constvalue));
	else if (consttype == type_oid(T_PERIOD))
		period_to_stbox_internal(box, DatumGetPeriod(((Const *) other)->constvalue));
	else if (consttype == type_oid(T_PERIODSET))
		periodset_to_stbox_internal(box, DatumGetPeriodSet(((Const *) other)->constvalue));
	else if (consttype == type_oid(T_STBOX))
		memcpy(box, DatumGetSTboxP(((Const *) other)->constvalue), sizeof(STBOX));
	else if (consttype == type_oid(T_TGEOMPOINT) || consttype == type_oid(T_TGEOGPOINT))
=======
			(GSERIALIZED *)PointerGetDatum(((Const *) other)->constvalue));
	else if (consttype == TIMESTAMPTZOID)
		timestamp_to_stbox_internal(box, 
			DatumGetTimestampTz(((Const *) other)->constvalue));
	else if (consttype == type_oid(T_TIMESTAMPSET))
		timestampset_to_stbox_internal(box, 
			DatumGetTimestampSet(((Const *) other)->constvalue));
	else if (consttype == type_oid(T_PERIOD))
		period_to_stbox_internal(box, 
			DatumGetPeriod(((Const *) other)->constvalue));
	else if (consttype == type_oid(T_PERIODSET))
		periodset_to_stbox_internal(box, 
			DatumGetPeriodSet(((Const *) other)->constvalue));
	else if (consttype == type_oid(T_STBOX))
		memcpy(box, DatumGetSTboxP(((Const *) other)->constvalue), sizeof(STBOX));
	else if (consttype == type_oid(T_TGEOMPOINT) || 
		consttype == type_oid(T_TGEOGPOINT))
>>>>>>> 55d7c7a9
		temporal_bbox(box, DatumGetTemporal(((Const *) other)->constvalue));
	else
		return false;
	return true;
}

<<<<<<< HEAD
/* Set the values of an ND_BOX from an STBOX */
=======
/* 
 * Set the values of an ND_BOX from an STBOX 
 * The function only takes into account the x, y, and z dimensions of the box?
 * and assumes that they exist. This is to be ensured by the calling function.
 */
>>>>>>> 55d7c7a9
static void
nd_box_from_stbox(const STBOX *box, ND_BOX *nd_box)
{
	int d = 0;

	nd_box_init(nd_box);
	nd_box->min[d] = box->xmin;
	nd_box->max[d] = box->xmax;
	d++;
	nd_box->min[d] = box->ymin;
	nd_box->max[d] = box->ymax;
	d++;
	if (MOBDB_FLAGS_GET_GEODETIC(box->flags) ||
		MOBDB_FLAGS_GET_Z(box->flags))
	{
		nd_box->min[d] = box->zmin;
		nd_box->max[d] = box->zmax;
	}
<<<<<<< HEAD
	d++;
	if (MOBDB_FLAGS_GET_T(box->flags))
	{
		nd_box->min[d] = box->tmin;
		nd_box->max[d] = box->tmax;
	}
=======
>>>>>>> 55d7c7a9
	return;
}

/* Get the enum value associated to the operator */
static bool
tpoint_cachedop(Oid operator, CachedOp *cachedOp)
{
	for (int i = OVERLAPS_OP; i <= OVERAFTER_OP; i++)
	{
		if (operator == oper_oid((CachedOp) i, T_STBOX, T_STBOX) ||
			operator == oper_oid((CachedOp) i, T_GEOMETRY, T_TGEOMPOINT) ||
			operator == oper_oid((CachedOp) i, T_STBOX, T_TGEOMPOINT) ||
			operator == oper_oid((CachedOp) i, T_TGEOMPOINT, T_GEOMETRY) ||
			operator == oper_oid((CachedOp) i, T_TGEOMPOINT, T_STBOX) ||
			operator == oper_oid((CachedOp) i, T_TGEOMPOINT, T_TGEOMPOINT) ||
			operator == oper_oid((CachedOp) i, T_GEOGRAPHY, T_TGEOGPOINT) ||
			operator == oper_oid((CachedOp) i, T_STBOX, T_TGEOGPOINT) ||
			operator == oper_oid((CachedOp) i, T_TGEOGPOINT, T_GEOGRAPHY) ||
			operator == oper_oid((CachedOp) i, T_TGEOGPOINT, T_STBOX) ||
			operator == oper_oid((CachedOp) i, T_TGEOGPOINT, T_TGEOGPOINT))
			{
				*cachedOp = (CachedOp) i;
				return true;
			}
	}
	return false;
}

/*
 * Returns a default selectivity estimate for given operator, when we don't
 * have statistics or cannot use them for some reason.
 */
static double
default_tpoint_selectivity(CachedOp operator)
{
	switch (operator)
	{
		case OVERLAPS_OP:
			return 0.005;

		case CONTAINS_OP:
		case CONTAINED_OP:
			return 0.002;

		case SAME_OP:
			return 0.001;

		case LEFT_OP:
		case RIGHT_OP:
		case OVERLEFT_OP:
		case OVERRIGHT_OP:
		case ABOVE_OP:
		case BELOW_OP:
		case OVERABOVE_OP:
		case OVERBELOW_OP:
		case FRONT_OP:
		case BACK_OP:
		case OVERFRONT_OP:
		case OVERBACK_OP:
		case AFTER_OP:
		case BEFORE_OP:
		case OVERAFTER_OP:
		case OVERBEFORE_OP:
			/* these are similar to regular scalar inequalities */
			return DEFAULT_INEQ_SEL;

		default:
			/* all operators should be handled above, but just in case */
			return 0.001;
	}
}

/*
 * This function returns an estimate of the selectivity of a search STBOX by
 * looking at data in the ND_STATS structure. The selectivity is a float from 
 * 0-1, that estimates the proportion of the rows in the table that will be 
 * returned as a result of the search box.
 *
 * To get our estimate, we need sum up the values * the proportion of each 
 * cell in the histogram that satisfies the operator wrt the search box, 
 * then divide by the number of features that generated the histogram.
 *
 * This function generalizes PostGIS function estimate_selectivity in file
 * gserialized_estimate.c
 */
static float8
calc_geo_selectivity(VariableStatData *vardata, const STBOX *box, CachedOp op)
{
	ND_STATS *nd_stats;
	AttStatsSlot sslot;	
	int d; /* counter */
	float8 selectivity;
	ND_BOX nd_box;
	ND_IBOX nd_ibox, search_ibox;
	int at[ND_DIMS];
	double cell_size[ND_DIMS];
	double min[ND_DIMS];
	double max[ND_DIMS];
	double total_count = 0.0;
	int ndims_max;
	/* 
	 * The statistics currently collected by PostGIS does not allow us to
	 * differentiate between the bounding box operators for computing the
	 * selectivity. 
	 */
	bool bboxop = (op == OVERLAPS_OP || op == CONTAINS_OP ||
		op == CONTAINED_OP || op == SAME_OP);

	/* Get statistics 
	 * Currently PostGIS does not set the associated staopN so we
	 * can pass InvalidOid */
	if (!(HeapTupleIsValid(vardata->statsTuple) &&
		  get_attstatsslot(&sslot, vardata->statsTuple, STATISTIC_KIND_ND, 
			InvalidOid, ATTSTATSSLOT_NUMBERS)))
		return -1;

	/* Clone the stats here so we can release the attstatsslot immediately */
	nd_stats = palloc(sizeof(float4) * sslot.nnumbers);
	memcpy(nd_stats, sslot.numbers, sizeof(float4) * sslot.nnumbers);

	free_attstatsslot(&sslot);		
	/* Calculate the number of common coordinate dimensions  on the histogram */
	ndims_max = Max(nd_stats->ndims, MOBDB_FLAGS_GET_Z(box->flags) ? 3 : 2);

	/* Initialize nd_box. */
	nd_box_from_stbox(box, &nd_box);

	/* Full histogram extent op box is false? */
	if (bboxop)
	{
	 	if(! nd_box_intersects(&(nd_stats->extent), &nd_box, ndims_max))
			return 0.0;
	}
	else
	{
		if ((op == LEFT_OP && nd_box_overright(&(nd_stats->extent), &nd_box)) ||
			(op == OVERLEFT_OP && nd_box_right(&(nd_stats->extent), &nd_box)) ||
			(op == RIGHT_OP && nd_box_overleft(&(nd_stats->extent), &nd_box)) ||
			(op == OVERRIGHT_OP && nd_box_left(&(nd_stats->extent), &nd_box)) ||

			(op == BELOW_OP && nd_box_overabove(&(nd_stats->extent), &nd_box)) ||
			(op == OVERBELOW_OP && nd_box_above(&(nd_stats->extent), &nd_box)) ||
			(op == ABOVE_OP && nd_box_overbelow(&(nd_stats->extent), &nd_box)) ||
			(op == OVERABOVE_OP && nd_box_below(&(nd_stats->extent), &nd_box)) ||

			(op == FRONT_OP && nd_box_overback(&(nd_stats->extent), &nd_box)) ||
			(op == OVERFRONT_OP && nd_box_back(&(nd_stats->extent), &nd_box)) ||
			(op == BACK_OP && nd_box_overfront(&(nd_stats->extent), &nd_box)) ||
			(op == OVERBACK_OP && nd_box_front(&(nd_stats->extent), &nd_box)))
			return 0.0;
	}

	/* Full histogram extent op box is true? */
	if (bboxop)
	{
	 	if(! nd_box_contains(&(nd_stats->extent), &nd_box, ndims_max))
			return 1.0;
	}
	else
	{
		if ((op == LEFT_OP && nd_box_left(&(nd_stats->extent), &nd_box)) ||
			(op == OVERLEFT_OP && nd_box_overleft(&(nd_stats->extent), &nd_box)) ||
			(op == RIGHT_OP && nd_box_right(&(nd_stats->extent), &nd_box)) ||
			(op == OVERRIGHT_OP && nd_box_overright(&(nd_stats->extent), &nd_box)) ||

			(op == BELOW_OP && nd_box_below(&(nd_stats->extent), &nd_box)) ||
			(op == OVERBELOW_OP && nd_box_overbelow(&(nd_stats->extent), &nd_box)) ||
			(op == ABOVE_OP && nd_box_above(&(nd_stats->extent), &nd_box)) ||
			(op == OVERABOVE_OP && nd_box_overabove(&(nd_stats->extent), &nd_box)) ||

			(op == FRONT_OP && nd_box_front(&(nd_stats->extent), &nd_box)) ||
			(op == OVERFRONT_OP && nd_box_overfront(&(nd_stats->extent), &nd_box)) ||
			(op == BACK_OP && nd_box_back(&(nd_stats->extent), &nd_box)) ||
			(op == OVERBACK_OP && nd_box_overback(&(nd_stats->extent), &nd_box)))
			return 1.0;
	}
	
	/* Calculate the overlap of the box on the histogram */
	if (! nd_box_overlap(nd_stats, &nd_box, &nd_ibox))
	{
		return FALLBACK_ND_SEL;
	}

	/* Work out some measurements of the histogram */
	for (d = 0; d < nd_stats->ndims; d++)
	{
		/* Cell size in each dim */
		min[d] = nd_stats->extent.min[d];
		max[d] = nd_stats->extent.max[d];
		cell_size[d] = (max[d] - min[d]) / nd_stats->size[d];
	}

	/* Determine the cells to traverse */
	memset(&search_ibox, 0, sizeof(ND_IBOX));
	if (bboxop)
		/* Traverse only the cells that overlap the box */
		for (d = 0; d < nd_stats->ndims; d++)
		{
			search_ibox.min[d] = nd_ibox.min[d];
			search_ibox.max[d] = nd_ibox.max[d];
		}
	else
	{
		/* Initialize to traverse all the cells */
		for (d = 0; d < nd_stats->ndims; d++)
		{
			search_ibox.min[d] = 0;
			search_ibox.max[d] = nd_stats->size[d] - 1;
			/* Initialize the counter */
			at[d] = search_ibox.min[d];
		}
		/* Restrict the cells according to the position operator */
		if (op == LEFT_OP)
			search_ibox.max[X_DIM] = nd_ibox.min[X_DIM];
		else if (op == OVERLEFT_OP)
			search_ibox.max[X_DIM] = nd_ibox.max[X_DIM];
		else if (op == RIGHT_OP)
			search_ibox.min[X_DIM] = nd_ibox.max[X_DIM];
		else if (op == OVERRIGHT_OP)
			search_ibox.min[X_DIM] = nd_ibox.min[X_DIM];
		else if (op == BELOW_OP)
			search_ibox.max[Y_DIM] = nd_ibox.min[Y_DIM];
		else if (op == OVERBELOW_OP)
			search_ibox.max[Y_DIM] = nd_ibox.max[Y_DIM];
		else if (op == ABOVE_OP)
			search_ibox.min[Y_DIM] = nd_ibox.max[Y_DIM];
		else if (op == OVERABOVE_OP)
			search_ibox.min[Y_DIM] = nd_ibox.min[Y_DIM];
		else if (op == FRONT_OP)
			search_ibox.max[Z_DIM] = nd_ibox.min[Z_DIM];
		else if (op == OVERFRONT_OP)
			search_ibox.max[Z_DIM] = nd_ibox.max[Z_DIM];
		else if (op == BACK_OP)
			search_ibox.min[Z_DIM] = nd_ibox.max[Z_DIM];
		else if (op == OVERBACK_OP)
			search_ibox.min[Z_DIM] = nd_ibox.min[Z_DIM];
	}

	/* Initialize the counter */
	memset(at, 0, sizeof(int) * ND_DIMS);
	for (d = 0; d < nd_stats->ndims; d++)
		at[d] = search_ibox.min[d];

	/* Move through all the overlap values and sum them */
	do
	{
		float cell_count, ratio;
		ND_BOX nd_cell = { {0.0, 0.0, 0.0, 0.0}, {0.0, 0.0, 0.0, 0.0} };

		/* We have to pro-rate partially overlapped cells. */
		for (d = 0; d < nd_stats->ndims; d++)
		{
			nd_cell.min[d] = min[d] + (at[d]+0) * cell_size[d];
			nd_cell.max[d] = min[d] + (at[d]+1) * cell_size[d];
		}

		if (bboxop)
			ratio = nd_box_ratio_overlaps(&nd_box, &nd_cell, nd_stats->ndims);
		else 
			ratio = nd_box_ratio_position(&nd_box, &nd_cell, nd_stats->ndims, op);
		cell_count = nd_stats->value[nd_stats_value_index(nd_stats, at)];

		/* Add the pro-rated count for this cell to the overall total */
		total_count += cell_count * ratio;
	}
	while (nd_increment(&search_ibox, nd_stats->ndims, at));

	/* Scale by the number of features in our histogram to get the proportion */
	selectivity = total_count / nd_stats->histogram_features;

	/* Prevent rounding overflows */
	if (selectivity > 1.0) selectivity = 1.0;
	else if (selectivity < 0.0) selectivity = 0.0;

	return selectivity;
}

/*****************************************************************************/

PG_FUNCTION_INFO_V1(tpoint_sel);

PGDLLEXPORT Datum
tpoint_sel(PG_FUNCTION_ARGS)
{
	PlannerInfo *root = (PlannerInfo *) PG_GETARG_POINTER(0);
	Oid operator = PG_GETARG_OID(1);
	List *args = (List *) PG_GETARG_POINTER(2);
	int varRelid = PG_GETARG_INT32(3);
	VariableStatData vardata;
	Node *other;
	bool varonleft;
	Selectivity selec = DEFAULT_TEMP_SELECTIVITY;
	CachedOp cachedOp;
	STBOX constBox;
	Period constperiod;

	/*
	 * Get enumeration value associated to the operator
	 */
	bool found = tpoint_cachedop(operator, &cachedOp);
	/* In the case of unknown operator */
	if (!found)
		PG_RETURN_FLOAT8(DEFAULT_TEMP_SELECTIVITY);

	/*
	 * If expression is not (variable op something) or (something op
	 * variable), then punt and return a default estimate.
	 */
	if (!get_restriction_variable(root, args, varRelid,
								  &vardata, &other, &varonleft))
		PG_RETURN_FLOAT8(default_tpoint_selectivity(cachedOp));

	/*
	 * Can't do anything useful if the something is not a constant, either.
	 */
	if (!IsA(other, Const))
	{
		ReleaseVariableStats(vardata);
		PG_RETURN_FLOAT8(default_tpoint_selectivity(cachedOp));
	}

	/*
	 * All the period operators are strict, so we can cope with a NULL constant
	 * right away.
	 */
	if (((Const *) other)->constisnull)
	{
		ReleaseVariableStats(vardata);
		PG_RETURN_FLOAT8(0.0);
	}

	/*
	 * If var is on the right, commute the operator, so that we can assume the
	 * var is on the left in what follows.
	 */
	if (!varonleft)
	{
		/* we have other Op var, commute to make var Op other */
		operator = get_commutator(operator);
		if (!operator)
		{
			/* Use default selectivity (should we raise an error instead?) */
			ReleaseVariableStats(vardata);
			PG_RETURN_FLOAT8(default_tpoint_selectivity(cachedOp));
		}
	}

    /* 
	 * Transform the constant into an STBOX
	 */
    memset(&constBox, 0, sizeof(STBOX));
    found = tpoint_const_to_stbox(other, &constBox);
    /* In the case of unknown constant */
    if (!found)
		PG_RETURN_FLOAT8(default_tpoint_selectivity(cachedOp));

	assert(MOBDB_FLAGS_GET_X(constBox.flags) || MOBDB_FLAGS_GET_T(constBox.flags));
	
	/* Enable the multiplication of the selectivity of the spatial and time 
	 * dimensions since either may be missing */
	selec = 1.0; 
	
	/*
	 * Estimate selectivity for the spatial dimension
	 */
	if (MOBDB_FLAGS_GET_X(constBox.flags))
	{
		selec *= calc_geo_selectivity(&vardata, &constBox, cachedOp);
	}
	/*
	 * Estimate selectivity for the time dimension
	 */
	if (MOBDB_FLAGS_GET_T(constBox.flags))
	{
		int duration;
		
		/* Transform the STBOX into a Period */
		period_set(&constperiod, constBox.tmin, constBox.tmax, true, true);
		duration = TYPMOD_GET_DURATION(vardata.atttypmod);
		temporal_duration_all_is_valid(duration);

	/* Dispatch based on duration */
		if (duration == TEMPORALINST)
			selec *= temporalinst_sel(root, &vardata, &constperiod, cachedOp);
		else
			selec *= temporals_sel(root, &vardata, &constperiod, cachedOp);
	}

	ReleaseVariableStats(vardata);
	CLAMP_PROBABILITY(selec);
	PG_RETURN_FLOAT8(selec);
}

PG_FUNCTION_INFO_V1(tpoint_joinsel);

PGDLLEXPORT Datum
tpoint_joinsel(PG_FUNCTION_ARGS)
{
	PG_RETURN_FLOAT8(DEFAULT_TEMP_SELECTIVITY);
}

/*****************************************************************************/<|MERGE_RESOLUTION|>--- conflicted
+++ resolved
@@ -528,20 +528,6 @@
 
 	if (consttype == type_oid(T_GEOMETRY) || consttype == type_oid(T_GEOGRAPHY))
 		geo_to_stbox_internal(box,
-<<<<<<< HEAD
-							  (GSERIALIZED *)PointerGetDatum(((Const *) other)->constvalue));
-	else if (consttype == TIMESTAMPTZOID)
-		timestamp_to_stbox_internal(box, DatumGetTimestampTz(((Const *) other)->constvalue));
-	else if (consttype == type_oid(T_TIMESTAMPSET))
-		timestampset_to_stbox_internal(box, DatumGetTimestampSet(((Const *) other)->constvalue));
-	else if (consttype == type_oid(T_PERIOD))
-		period_to_stbox_internal(box, DatumGetPeriod(((Const *) other)->constvalue));
-	else if (consttype == type_oid(T_PERIODSET))
-		periodset_to_stbox_internal(box, DatumGetPeriodSet(((Const *) other)->constvalue));
-	else if (consttype == type_oid(T_STBOX))
-		memcpy(box, DatumGetSTboxP(((Const *) other)->constvalue), sizeof(STBOX));
-	else if (consttype == type_oid(T_TGEOMPOINT) || consttype == type_oid(T_TGEOGPOINT))
-=======
 			(GSERIALIZED *)PointerGetDatum(((Const *) other)->constvalue));
 	else if (consttype == TIMESTAMPTZOID)
 		timestamp_to_stbox_internal(box, 
@@ -559,22 +545,17 @@
 		memcpy(box, DatumGetSTboxP(((Const *) other)->constvalue), sizeof(STBOX));
 	else if (consttype == type_oid(T_TGEOMPOINT) || 
 		consttype == type_oid(T_TGEOGPOINT))
->>>>>>> 55d7c7a9
 		temporal_bbox(box, DatumGetTemporal(((Const *) other)->constvalue));
 	else
 		return false;
 	return true;
 }
 
-<<<<<<< HEAD
-/* Set the values of an ND_BOX from an STBOX */
-=======
 /* 
  * Set the values of an ND_BOX from an STBOX 
  * The function only takes into account the x, y, and z dimensions of the box?
  * and assumes that they exist. This is to be ensured by the calling function.
  */
->>>>>>> 55d7c7a9
 static void
 nd_box_from_stbox(const STBOX *box, ND_BOX *nd_box)
 {
@@ -593,15 +574,6 @@
 		nd_box->min[d] = box->zmin;
 		nd_box->max[d] = box->zmax;
 	}
-<<<<<<< HEAD
-	d++;
-	if (MOBDB_FLAGS_GET_T(box->flags))
-	{
-		nd_box->min[d] = box->tmin;
-		nd_box->max[d] = box->tmax;
-	}
-=======
->>>>>>> 55d7c7a9
 	return;
 }
 
