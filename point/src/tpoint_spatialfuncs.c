/*****************************************************************************
 *
 * tpoint_spatialfuncs.c
 *	  Spatial functions for temporal points.
 *
 * Portions Copyright (c) 2019, Esteban Zimanyi, Arthur Lesuisse,
 *		Universite Libre de Bruxelles
 * Portions Copyright (c) 1996-2019, PostgreSQL Global Development Group
 * Portions Copyright (c) 1994, Regents of the University of California
 *
 *****************************************************************************/

#include "tpoint_spatialfuncs.h"

#include <assert.h>
#include <float.h>
#include <utils/builtins.h>
#include <utils/timestamp.h>

#include "periodset.h"
#include "timeops.h"
#include "temporaltypes.h"
#include "oidcache.h"
#include "temporal_util.h"
#include "lifting.h"
#include "temporal_mathfuncs.h"
#include "tpoint.h"
#include "tpoint_boxops.h"
#include "tpoint_distance.h"

/*****************************************************************************
 * Utility functions
 *****************************************************************************/

/* 
 * Manipulate a geomtry point directly from the GSERIALIZED.
 * These functions consitutute a SERIOUS break of encapsulation but it is the
 * only way to achieve reasonable performance when manipulating mobility data.
 * Currently we do not manipulate points with M dimension.
 * The datum_* functions suppose that the GSERIALIZED has been already 
 * detoasted. This is typically the case when the datum is within a Temporal *
 * that has been already detoasted with PG_GETARG_TEMPORAL*  
 */

/* Get 2D point from a serialized geometry */

POINT2D
gs_get_point2d(GSERIALIZED *gs)
{
	POINT2D *point = (POINT2D *)((uint8_t*)gs->data + 8);
	return *point;
}

/* Get 2D point from a datum */
POINT2D
datum_get_point2d(Datum geom)
{
	GSERIALIZED *gs = (GSERIALIZED *)DatumGetPointer(geom);
	POINT2D *point = (POINT2D *)((uint8_t*)gs->data + 8);
	return *point;
}

/* Get 3DZ point from a serialized geometry */

POINT3DZ
gs_get_point3dz(GSERIALIZED *gs)
{
	POINT3DZ *point = (POINT3DZ *)((uint8_t*)gs->data + 8);
	return *point;
}

/* Get 3DZ point from a datum */

POINT3DZ
datum_get_point3dz(Datum geom)
{
	GSERIALIZED *gs = (GSERIALIZED *)PointerGetDatum(geom);
	// POINT3DZ *point = (POINT3DZ *)((uint8_t*)gs->data + 8);
	// return *point;
	LWGEOM *lwgeom = lwgeom_from_gserialized(gs);
	LWPOINT* lwpoint = lwgeom_as_lwpoint(lwgeom);
	POINT3DZ point = getPoint3dz(lwpoint->point, 0);
	lwgeom_free(lwgeom);
	POSTGIS_FREE_IF_COPY_P(gs, DatumGetPointer(geom));
	return point;

}

/* Compare two points from serialized geometries */

bool
datum_point_eq(Datum geopoint1, Datum geopoint2)
{
	GSERIALIZED *gs1 = (GSERIALIZED *)PointerGetDatum(geopoint1);
	GSERIALIZED *gs2 = (GSERIALIZED *)PointerGetDatum(geopoint2);
	assert(gserialized_get_srid(gs1) == gserialized_get_srid(gs2) &&
		FLAGS_GET_Z(gs1->flags) == FLAGS_GET_Z(gs2->flags) &&
		FLAGS_GET_GEODETIC(gs1->flags) == FLAGS_GET_GEODETIC(gs2->flags));
	if (FLAGS_GET_Z(gs1->flags))
	{
		POINT3DZ point1 = gs_get_point3dz(gs1);
		POINT3DZ point2 = gs_get_point3dz(gs2);
		return point1.x == point2.x && point1.y == point2.y && 
			point1.z == point2.z;
	}
	else
	{
		POINT2D point1 = gs_get_point2d(gs1);
		POINT2D point2 = gs_get_point2d(gs2);
		return point1.x == point2.x && point1.y == point2.y;
	}
}

static Datum
datum_setprecision(Datum value, Datum size)
{
	GSERIALIZED *gs = (GSERIALIZED *)DatumGetPointer(value);
	int srid = gserialized_get_srid(gs);
	LWPOINT *lwpoint;
	if (FLAGS_GET_Z(gs->flags))
	{
		POINT3DZ point = gs_get_point3dz(gs);
		double x = DatumGetFloat8(datum_round(Float8GetDatum(point.x), size));
		double y = DatumGetFloat8(datum_round(Float8GetDatum(point.y), size));
		double z = DatumGetFloat8(datum_round(Float8GetDatum(point.z), size));
		lwpoint = lwpoint_make3dz(srid, x, y, z);
	}
	else
	{
		POINT2D point = gs_get_point2d(gs);
		double x = DatumGetFloat8(datum_round(Float8GetDatum(point.x), size));
		double y = DatumGetFloat8(datum_round(Float8GetDatum(point.y), size));
		lwpoint = lwpoint_make2d(srid, x, y);
	}
	Datum result = PointerGetDatum(geometry_serialize((LWGEOM *)lwpoint));
	pfree(lwpoint);
	return result;
}

void
tpoint_same_srid(Temporal *temp1, Temporal *temp2)
{
	if (tpoint_srid_internal(temp1) != tpoint_srid_internal(temp2))
		ereport(ERROR, (errcode(ERRCODE_INVALID_PARAMETER_VALUE), 
			errmsg("The temporal points must be in the same SRID")));
}

void
tpoint_gs_same_srid(Temporal *temp, GSERIALIZED *gs)
{
	if (tpoint_srid_internal(temp) != gserialized_get_srid(gs))
		ereport(ERROR, (errcode(ERRCODE_INVALID_PARAMETER_VALUE), 
			errmsg("The temporal point and the geometry must be in the same SRID")));
}

void
tpoint_same_dimensionality(Temporal *temp1, Temporal *temp2)
{
	if (MOBDB_FLAGS_GET_Z(temp1->flags) != MOBDB_FLAGS_GET_Z(temp2->flags))
		ereport(ERROR, (errcode(ERRCODE_INVALID_PARAMETER_VALUE), 
			errmsg("The temporal points must be of the same dimensionality")));
}

void
tpoint_gs_same_dimensionality(Temporal *temp, GSERIALIZED *gs)
{
	if (MOBDB_FLAGS_GET_Z(temp->flags) != FLAGS_GET_Z(gs->flags))
		ereport(ERROR, (errcode(ERRCODE_INVALID_PARAMETER_VALUE), 
			errmsg("The temporal point and the geometry must be of the same dimensionality")));
}

void
tpoint_check_Z_dimension(Temporal *temp1, Temporal *temp2)
{
	if (! MOBDB_FLAGS_GET_Z(temp1->flags) || ! MOBDB_FLAGS_GET_Z(temp2->flags))
		ereport(ERROR, (errcode(ERRCODE_INVALID_PARAMETER_VALUE), 
			errmsg("The temporal points must have Z dimension")));
}

void
tpoint_gs_check_Z_dimension(Temporal *temp, GSERIALIZED *gs)
{
	if (! MOBDB_FLAGS_GET_Z(temp->flags) || ! FLAGS_GET_Z(gs->flags))
		ereport(ERROR, (errcode(ERRCODE_INVALID_PARAMETER_VALUE), 
			errmsg("The temporal point and the geometry must have Z dimension")));
}

void
gserialized_check_point(GSERIALIZED *gs)
{
	if (gserialized_get_type(gs) != POINTTYPE)
		ereport(ERROR, (errcode(ERRCODE_INVALID_PARAMETER_VALUE), 
			errmsg("Only point geometries accepted")));
}

/*****************************************************************************/

/* Serialize a geometry */
 
GSERIALIZED *
geometry_serialize(LWGEOM *geom)
{
	size_t size;
	GSERIALIZED *result = gserialized_from_lwgeom(geom, &size);
	SET_VARSIZE(result, size);
	return result;
}

/* Call to PostGIS external functions */

static Datum
datum_transform(Datum value, Datum srid)
{
	return call_function2(transform, value, srid);
}

static Datum
geog_as_geom(Datum value)
{
	return call_function1(geometry_from_geography, value);
}

static Datum
geom_as_geog(Datum value)
{
	return call_function1(geography_from_geometry, value);
}

/*****************************************************************************
 * Functions for spatial reference systems
 *****************************************************************************/

/* Get the spatial reference system identifier (SRID) of a temporal point */

static int
tpointinst_srid_internal(TemporalInst *inst)
{
	GSERIALIZED *gs = (GSERIALIZED *)DatumGetPointer(temporalinst_value(inst));
	return gserialized_get_srid(gs);
}

static int
tpointi_srid_internal(TemporalI *ti)
{
	TemporalInst *inst = temporali_inst_n(ti, 0);
	GSERIALIZED *gs = (GSERIALIZED *)DatumGetPointer(temporalinst_value(inst));
	return gserialized_get_srid(gs);
}

static int
tpointseq_srid_internal(TemporalSeq *seq)
{
	TemporalInst *inst = temporalseq_inst_n(seq, 0);
	GSERIALIZED *gs = (GSERIALIZED *)DatumGetPointer(temporalinst_value(inst));
	return gserialized_get_srid(gs);
}

static int
tpoints_srid_internal(TemporalS *ts)
{
	TemporalSeq *seq = temporals_seq_n(ts, 0);
	TemporalInst *inst = temporalseq_inst_n(seq, 0);
	GSERIALIZED *gs = (GSERIALIZED *)DatumGetPointer(temporalinst_value(inst));
	return gserialized_get_srid(gs);
}

int
tpoint_srid_internal(Temporal *temp)
{
	int result = 0;
	temporal_duration_is_valid(temp->duration);
	point_base_type_oid(temp->valuetypid) ;
	if (temp->duration == TEMPORALINST) 
		result = tpointinst_srid_internal((TemporalInst *)temp);
	else if (temp->duration == TEMPORALI) 
		result = tpointi_srid_internal((TemporalI *)temp);
	else if (temp->duration == TEMPORALSEQ) 
		result = tpointseq_srid_internal((TemporalSeq *)temp);
	else if (temp->duration == TEMPORALS) 
		result = tpoints_srid_internal((TemporalS *)temp);
	return result;
}

PG_FUNCTION_INFO_V1(tpoint_srid);

PGDLLEXPORT Datum
tpoint_srid(PG_FUNCTION_ARGS)
{
	Temporal *temp = PG_GETARG_TEMPORAL(0);
	int result = tpoint_srid_internal(temp);
	PG_FREE_IF_COPY(temp, 0);
	PG_RETURN_INT32(result);
}

/*****************************************************************************/

/* Set the spatial reference system identifier (SRID) of a temporal point */

/* TemporalInst */

static TemporalInst *
tpointinst_set_srid_internal(TemporalInst *inst, int32 srid)
{
	TemporalInst *result = temporalinst_copy(inst); 
	GSERIALIZED *gs = (GSERIALIZED *)DatumGetPointer(temporalinst_value(result));
	gserialized_set_srid(gs, srid);
	return result;
}

static TemporalI *
tpointi_set_srid_internal(TemporalI *ti, int32 srid)
{
	TemporalI *result = temporali_copy(ti);
	for (int i = 0; i < ti->count; i++)
	{
		TemporalInst *inst = temporali_inst_n(result, i);
		GSERIALIZED *gs = (GSERIALIZED *)DatumGetPointer(temporalinst_value(inst));
		gserialized_set_srid(gs, srid);
	}
	return result;
}

static TemporalSeq *
tpointseq_set_srid_internal(TemporalSeq *seq, int32 srid)
{
	TemporalSeq *result = temporalseq_copy(seq);
	for (int i = 0; i < seq->count; i++)
	{
		TemporalInst *inst = temporalseq_inst_n(result, i);
		GSERIALIZED *gs = (GSERIALIZED *)DatumGetPointer(temporalinst_value(inst));
		gserialized_set_srid(gs, srid);
	}
	return result;
}

static TemporalS *
tpoints_set_srid_internal(TemporalS *ts, int32 srid)
{
	TemporalS *result = temporals_copy(ts);
	for (int i = 0; i < ts->count; i++)
	{
		TemporalSeq *seq = temporals_seq_n(result, i);
		for (int j = 0; j < seq->count; j++)
		{
			TemporalInst *inst = temporalseq_inst_n(seq, j);
			GSERIALIZED *gs = (GSERIALIZED *)DatumGetPointer(temporalinst_value(inst));
			gserialized_set_srid(gs, srid);
		}
	}
	return result;
}

Temporal * 
tpoint_set_srid_internal(Temporal *temp, int32 srid)
{
    Temporal *result = NULL;
    if (temp->duration == TEMPORALINST)
        result = (Temporal *)tpointinst_set_srid_internal((TemporalInst *)temp, srid);
    else if (temp->duration == TEMPORALI)
        result = (Temporal *)tpointi_set_srid_internal((TemporalI *)temp, srid);
    else if (temp->duration == TEMPORALSEQ)
        result = (Temporal *)tpointseq_set_srid_internal((TemporalSeq *)temp, srid);
    else if (temp->duration == TEMPORALS)
        result = (Temporal *)tpoints_set_srid_internal((TemporalS *)temp, srid);

    assert(result != NULL);
    return result;
}

PG_FUNCTION_INFO_V1(tpoint_set_srid);

PGDLLEXPORT Datum
tpoint_set_srid(PG_FUNCTION_ARGS)
{
	Temporal *temp = PG_GETARG_TEMPORAL(0);
	int32 srid = PG_GETARG_INT32(1);
	Temporal *result = tpoint_set_srid_internal(temp, srid) ;
	PG_FREE_IF_COPY(temp, 0);
	PG_RETURN_POINTER(result);
}

/*****************************************************************************/

/* Transform a temporal geometry point into another spatial reference system */

TemporalInst *
tgeompointinst_transform(TemporalInst *inst, Datum srid)
{
	return tfunc2_temporalinst(inst, srid, &datum_transform, 
		type_oid(T_GEOMETRY), true);
}

PG_FUNCTION_INFO_V1(tpoint_transform);

PGDLLEXPORT Datum
tpoint_transform(PG_FUNCTION_ARGS)
{
	Temporal *temp = PG_GETARG_TEMPORAL(0);
	Datum srid = PG_GETARG_DATUM(1);
	Temporal *result = tfunc2_temporal(temp, srid, &datum_transform, 
		type_oid(T_GEOMETRY), true);
	PG_FREE_IF_COPY(temp, 0);
	PG_RETURN_POINTER(result);
}

/*****************************************************************************
 * Cast functions
 * Notice that a geometry point and a geography point are of different size
 * since the geography point keeps a bounding box 
 *****************************************************************************/

/* Geometry to Geography */
 
PG_FUNCTION_INFO_V1(tgeompoint_as_tgeogpoint);

PGDLLEXPORT Datum
tgeompoint_as_tgeogpoint(PG_FUNCTION_ARGS)
{
	Temporal *temp = PG_GETARG_TEMPORAL(0);
	Temporal *result = tfunc1_temporal(temp, &geom_as_geog, 
		type_oid(T_GEOGRAPHY), true);
	PG_FREE_IF_COPY(temp, 0);
	PG_RETURN_POINTER(result);
}

/*****************************************************************************/

/* Geography to Geometry */

TemporalInst *
tgeogpointinst_as_tgeompointinst(TemporalInst *inst)
{
	return tfunc1_temporalinst(inst, &geog_as_geom,
		type_oid(T_GEOMETRY), true);
}

TemporalSeq *
tgeogpointseq_as_tgeompointseq(TemporalSeq *seq)
{
	return tfunc1_temporalseq(seq, &geog_as_geom,
		type_oid(T_GEOMETRY), true);
}

TemporalS *
tgeogpoints_as_tgeompoints(TemporalS *ts)
{
	return tfunc1_temporals(ts, &geog_as_geom,
		type_oid(T_GEOMETRY), true);
}

PG_FUNCTION_INFO_V1(tgeogpoint_as_tgeompoint);

PGDLLEXPORT Datum
tgeogpoint_as_tgeompoint(PG_FUNCTION_ARGS)
{
	Temporal *temp = PG_GETARG_TEMPORAL(0);
	Temporal *result = tfunc1_temporal(temp, &geog_as_geom, 
		type_oid(T_GEOMETRY), true);
	PG_FREE_IF_COPY(temp, 0);
	PG_RETURN_POINTER(result);
}

/*****************************************************************************
 * Set precision function.
 *****************************************************************************/
 
PG_FUNCTION_INFO_V1(tpoint_setprecision);

PGDLLEXPORT Datum
tpoint_setprecision(PG_FUNCTION_ARGS)
{
	Temporal *temp = PG_GETARG_TEMPORAL(0);
	Datum size = PG_GETARG_DATUM(1);
	Temporal *result = tfunc2_temporal(temp, size, &datum_setprecision, 
		temp->valuetypid, true);
	PG_FREE_IF_COPY(temp, 0);
	PG_RETURN_POINTER(result);
}

/*****************************************************************************
 * Trajectory functions.
 *****************************************************************************/
 
/* Compute the trajectory of a couple of subsequent instants.
 * The functions are called during normalization for determining whether 
 * three subsequent points are collinear, for computing the temporal 
 * distance, the temporal spatial relationships, etc. */

/* Make a line from two geometry points */

Datum
geompoint_trajectory(Datum value1, Datum value2) 
{
	GSERIALIZED *gstart = (GSERIALIZED *)DatumGetPointer(value1);
	GSERIALIZED *gend = (GSERIALIZED *)DatumGetPointer(value2);
	LWGEOM *geoms[2];
	geoms[0] = lwgeom_from_gserialized(gstart);
	geoms[1] = lwgeom_from_gserialized(gend);
	LWGEOM *traj = (LWGEOM *)lwline_from_lwgeom_array(geoms[0]->srid, 2, geoms);
	GSERIALIZED *result = geometry_serialize(traj);
	lwgeom_free(geoms[0]); lwgeom_free(geoms[1]);
	lwgeom_free(traj);
	return PointerGetDatum(result);
}

/* Trajectory of two subsequent temporal geography points */

Datum
tgeogpointseq_trajectory1(TemporalInst *inst1, TemporalInst *inst2) 
{
	Datum value1 = temporalinst_value(inst1);
	Datum value2 = temporalinst_value(inst2);
	if (datum_point_eq(value1, value2))
	{
		GSERIALIZED *gsvalue = (GSERIALIZED *)DatumGetPointer(value1);
		Datum result = PointerGetDatum(gserialized_copy(gsvalue)); 
		return result; 
	}

	Datum geom1 = call_function1(geometry_from_geography, value1);
	Datum geom2 = call_function1(geometry_from_geography, value2);
	GSERIALIZED *gsgeom1 = (GSERIALIZED *)PG_DETOAST_DATUM(geom1);
	GSERIALIZED *gsgeom2 = (GSERIALIZED *)PG_DETOAST_DATUM(geom2);
	LWGEOM *geoms[2];
	geoms[0] = lwgeom_from_gserialized(gsgeom1);
	geoms[1] = lwgeom_from_gserialized(gsgeom2);
	LWGEOM *traj = (LWGEOM *)lwline_from_lwgeom_array(geoms[0]->srid, 2, geoms);
	GSERIALIZED *resultgeom = geometry_serialize(traj);
	Datum result = call_function1(geography_from_geometry, PointerGetDatum(resultgeom));
	POSTGIS_FREE_IF_COPY_P(gsgeom1, DatumGetPointer(geom1));
	POSTGIS_FREE_IF_COPY_P(gsgeom2, DatumGetPointer(geom2));
	pfree(DatumGetPointer(geom1)); pfree(DatumGetPointer(geom2));
	lwgeom_free(geoms[0]); lwgeom_free(geoms[1]); 
	lwgeom_free(traj); pfree(resultgeom); 
	return result;
}

/*****************************************************************************/

/* Compute a line from a set of points */
static Datum
pointarr_makeline(Datum *points, int n)
{
	LWGEOM **lwpoints = palloc(sizeof(LWGEOM *) * n);
	for (int i = 0; i < n; i++)
	{
		GSERIALIZED *gs = (GSERIALIZED *)PointerGetDatum(points[i]);
		lwpoints[i] = lwgeom_from_gserialized(gs);
	}
	LWLINE *line = lwline_from_lwgeom_array(lwpoints[0]->srid, n, lwpoints);
	Datum result = PointerGetDatum(geometry_serialize((LWGEOM *)line));
	for (int i = 0; i < n; i++)
		lwgeom_free(lwpoints[i]);
	pfree(lwpoints);
	return result;
}

/* Compute the trajectory of an array of instants.
 * This function is called by the constructor of a temporal sequence and 
 * returns a single Datum which is a geometry */
static Datum 
tgeompointseq_make_trajectory(TemporalInst **instants, int count)
{
	Datum *points = palloc(sizeof(Datum) * count);
	Datum value1 = temporalinst_value(instants[0]);
	points[0] = value1;
	int k = 1;
	for (int i = 1; i < count; i++)
	{
		Datum value2 = temporalinst_value(instants[i]);
		if (!datum_point_eq(value1, value2))
			points[k++] = value2;
		value1 = value2;
	}
	Datum result;
	if (k == 1)
		result = PointerGetDatum(gserialized_copy(
			(GSERIALIZED *)DatumGetPointer(points[0])));
	else
		result = pointarr_makeline(points, k);
	pfree(points);
	return result;	
}

static Datum
tgeogpointseq_make_trajectory(TemporalInst **instants, int count)
{
	TemporalInst **geominstants = palloc(sizeof(TemporalInst *) * count);
	for (int i = 0; i < count; i++)
		geominstants[i] = tgeogpointinst_as_tgeompointinst(instants[i]);
	Datum geomresult = tgeompointseq_make_trajectory(geominstants, count);
	Datum result = call_function1(geography_from_geometry, geomresult);
	for (int i = 0; i < count; i++)
		pfree(geominstants[i]);
	pfree(geominstants); pfree(DatumGetPointer(geomresult));
	return result;
}

Datum
tpointseq_make_trajectory(TemporalInst **instants, int count)
{
	Oid valuetypid = instants[0]->valuetypid;
	Datum result = 0;
	point_base_type_oid(valuetypid);
	if (valuetypid == type_oid(T_GEOMETRY))
		result = tgeompointseq_make_trajectory(instants, count);
	else if (valuetypid == type_oid(T_GEOGRAPHY))
		result = tgeogpointseq_make_trajectory(instants, count);
	return result;
}

/* Get the precomputed trajectory of a tpointseq */

Datum 
tpointseq_trajectory(TemporalSeq *seq)
{
	void *traj = (char *)(&seq->offsets[seq->count + 2]) + 	/* start of data */
			seq->offsets[seq->count + 1];					/* offset */
	return PointerGetDatum(traj);
}

/* Add or replace a point to the trajectory of a sequence */

Datum 
tpointseq_trajectory_append(TemporalSeq *seq, TemporalInst *inst, bool replace)
{
	Datum traj = tpointseq_trajectory(seq);
	Datum point = temporalinst_value(inst);
	GSERIALIZED *gstraj = (GSERIALIZED *)PointerGetDatum(traj);
	if (gserialized_get_type(gstraj) == POINTTYPE)
	{
		if (datum_point_eq(traj, point))
			return PointerGetDatum(gserialized_copy(gstraj)); 
		else
			return geompoint_trajectory(traj, point); 
	}
	else
	{
		if (replace)
		{
			int numpoints = DatumGetInt32(call_function1(LWGEOM_numpoints_linestring, traj));
			return call_function3(LWGEOM_setpoint_linestring, traj, 
				Int32GetDatum(numpoints - 1), point);
		}
		else
			return call_function2(LWGEOM_addpoint, traj, point);
	}
}

/* Copy the precomputed trajectory of a tpointseq */

Datum 
tpointseq_trajectory_copy(TemporalSeq *seq)
{
	void *traj = (char *)(&seq->offsets[seq->count + 2]) + 	/* start of data */
			seq->offsets[seq->count + 1];					/* offset */
	return PointerGetDatum(gserialized_copy(traj));
}

/*****************************************************************************/

/* Compute the trajectory of a tpoints from the precomputed trajectories
   of its composing segments. The resulting trajectory must be freed by the
   calling function. The function removes duplicates points */

static Datum
tgeompoints_trajectory(TemporalS *ts)
{
	/* Singleton sequence set */
	if (ts->count == 1)
		return tpointseq_trajectory_copy(temporals_seq_n(ts, 0)); 
	
	Datum *points = palloc(sizeof(Datum) * ts->count);
	Datum *trajectories = palloc(sizeof(Datum) * ts->count);
	int k = 0, l = 0;
	for (int i = 0; i < ts->count; i++)
	{
		Datum traj = tpointseq_trajectory(temporals_seq_n(ts, i));
		GSERIALIZED *gstraj = (GSERIALIZED *)DatumGetPointer(traj);
		if (gserialized_get_type(gstraj) == POINTTYPE)
		{
			bool found = false;
			for (int j = 0; j < l; j++)
			{
				if (datum_point_eq(traj, points[j]))
				{
					found = true;
					break;
				}
			}
			if (!found)
			{
				points[l++] = trajectories[k++] = traj;
			}
		}
		else
			trajectories[k++] = traj;
	}
	Datum result;
	if (k == 1)
		result = PointerGetDatum(gserialized_copy(
				(GSERIALIZED *)(DatumGetPointer(trajectories[0]))));
	else
	{
		ArrayType *array = datumarr_to_array(trajectories, k, type_oid(T_GEOMETRY));
		/* ST_linemerge is not used to avoid splitting lines at intersections */
		result = call_function1(LWGEOM_collect_garray, PointerGetDatum(array));
		pfree(array);
	}
	pfree(points); pfree(trajectories);
	return result;
}

static Datum
tgeogpoints_trajectory(TemporalS *ts)
{
	/* Singleton sequence set */
	if (ts->count == 1)
		return tpointseq_trajectory_copy(temporals_seq_n(ts, 0)); 
	
	Datum *points = palloc(sizeof(Datum) * ts->count);
	Datum *trajectories = palloc(sizeof(Datum) * ts->count);
	int k = 0, l = 0;
	for (int i = 0; i < ts->count; i++)
	{
		Datum traj = tpointseq_trajectory(temporals_seq_n(ts, i));
		Datum geomtraj = call_function1(geometry_from_geography, traj);
		GSERIALIZED *gstraj = (GSERIALIZED *)DatumGetPointer(geomtraj);
		if (gserialized_get_type(gstraj) == POINTTYPE)
		{
			bool found = false;
			for (int j = 0; j < l; j++)
			{
				if (datum_point_eq(geomtraj, points[j]))
				{
					found = true;
					break;
				}
			}
			if (!found)
			{
				points[l++] = trajectories[k++] = geomtraj;
			}
			else
				pfree(DatumGetPointer(geomtraj));
		}
		else
			trajectories[k++] = geomtraj;
	}
	Datum resultgeom;
	if (k == 1)
		resultgeom = trajectories[0];
	else
	{
		ArrayType *array = datumarr_to_array(trajectories, k, type_oid(T_GEOMETRY));
		/* ST_linemerge is not used to avoid splitting lines at intersections */
		resultgeom = call_function1(LWGEOM_collect_garray, PointerGetDatum(array));
		pfree(array); pfree(DatumGetPointer(resultgeom));
	}
	Datum result = call_function1(geography_from_geometry, resultgeom);
	for (int i = 0; i < k; i++)
		pfree(DatumGetPointer(trajectories[i]));
	pfree(points); pfree(trajectories); 
	return result;
}

Datum
tpoints_trajectory(TemporalS *ts) 
{
	Datum result = 0;
	point_base_type_oid(ts->valuetypid);
	if (ts->valuetypid == type_oid(T_GEOMETRY))
		result = tgeompoints_trajectory(ts);
	else if (ts->valuetypid == type_oid(T_GEOGRAPHY))
		result = tgeogpoints_trajectory(ts);
	return result;
}

PG_FUNCTION_INFO_V1(tgeompoint_trajectory);

PGDLLEXPORT Datum
tgeompoint_trajectory(PG_FUNCTION_ARGS)
{
	Temporal *temp = PG_GETARG_TEMPORAL(0);
	Datum result = 0;
	temporal_duration_is_valid(temp->duration);
	if (temp->duration == TEMPORALINST) 
		result = temporalinst_value_copy((TemporalInst *)temp);
	else if (temp->duration == TEMPORALI) 
		result = tgeompointi_values((TemporalI *)temp);
	else if (temp->duration == TEMPORALSEQ) 
		result = tpointseq_trajectory_copy((TemporalSeq *)temp);
	else if (temp->duration == TEMPORALS)
		result = tgeompoints_trajectory((TemporalS *)temp);
	PG_FREE_IF_COPY(temp, 0);
	PG_RETURN_DATUM(result);
}

PG_FUNCTION_INFO_V1(tgeogpoint_trajectory);

PGDLLEXPORT Datum
tgeogpoint_trajectory(PG_FUNCTION_ARGS)
{
	Temporal *temp = PG_GETARG_TEMPORAL(0);
	Datum result = 0;
	temporal_duration_is_valid(temp->duration);
	if (temp->duration == TEMPORALINST) 
		result = temporalinst_value_copy((TemporalInst *)temp);
	else if (temp->duration == TEMPORALI) 
		result = tgeogpointi_values((TemporalI *)temp);
	else if (temp->duration == TEMPORALSEQ)
		result = tpointseq_trajectory_copy((TemporalSeq *)temp);	
	else if (temp->duration == TEMPORALS)
		result = tgeogpoints_trajectory((TemporalS *)temp);	
	PG_FREE_IF_COPY(temp, 0);
	PG_RETURN_DATUM(result);
}

/*****************************************************************************
 * Length functions
 *****************************************************************************/

/* Length traversed by the temporal point */

static double
tpointseq_length(TemporalSeq *seq)
{
	Datum traj = tpointseq_trajectory(seq);
	GSERIALIZED *gstraj = (GSERIALIZED *)DatumGetPointer(traj);
	if (gserialized_get_type(gstraj) == POINTTYPE)
		return 0;
	
	/* We are sure that the trajectory is a line */
	double result = 0.0;
	point_base_type_oid(seq->valuetypid);
	if (seq->valuetypid == type_oid(T_GEOMETRY))
		/* The next function call works for 2D and 3D */
		result = DatumGetFloat8(call_function1(LWGEOM_length_linestring, traj));
	else if (seq->valuetypid == type_oid(T_GEOGRAPHY))
		result = DatumGetFloat8(call_function2(geography_length, traj, 
			BoolGetDatum(true)));
	return result;
}

static double
tpoints_length(TemporalS *ts)
{
	double result = 0;
	for (int i = 0; i < ts->count; i++)
		result += tpointseq_length(temporals_seq_n(ts, i));
	return result;
}

PG_FUNCTION_INFO_V1(tpoint_length);

PGDLLEXPORT Datum
tpoint_length(PG_FUNCTION_ARGS)
{
	Temporal *temp = PG_GETARG_TEMPORAL(0);
	double result = 0.0; 
	temporal_duration_is_valid(temp->duration);
	if (temp->duration == TEMPORALINST || temp->duration == TEMPORALI)
		;
	else if (temp->duration == TEMPORALSEQ)
		result = tpointseq_length((TemporalSeq *)temp);	
	else if (temp->duration == TEMPORALS)
		result = tpoints_length((TemporalS *)temp);	
	PG_FREE_IF_COPY(temp, 0);
	PG_RETURN_FLOAT8(result);
}

/* Cumulative length traversed by the temporal point */

static TemporalInst *
tpointinst_cumulative_length(TemporalInst *inst)
{
	return temporalinst_make(Float8GetDatum(0.0), inst->t, FLOAT8OID);
}

static TemporalI *
tpointi_cumulative_length(TemporalI *ti)
{
	TemporalInst **instants = palloc(sizeof(TemporalInst *) * ti->count);
	Datum length = Float8GetDatum(0.0);
	for (int i = 0; i < ti->count; i++)
	{
		TemporalInst *inst = temporali_inst_n(ti, i);
		instants[i] = temporalinst_make(length, inst->t, FLOAT8OID);
	}
	TemporalI *result = temporali_from_temporalinstarr(instants, ti->count);
	for (int i = 1; i < ti->count; i++)
		pfree(instants[i]);
	pfree(instants);
	return result;
}

static TemporalSeq *
tpointseq_cumulative_length(TemporalSeq *seq, double prevlength)
{
	/* Instantaneous sequence */
	if (seq->count == 1)
	{
		TemporalInst *inst = temporalseq_inst_n(seq, 0);
		TemporalInst *inst1 = temporalinst_make(Float8GetDatum(0), inst->t,
			FLOAT8OID);
		TemporalSeq *result = temporalseq_from_temporalinstarr(&inst1, 1,
			true, true, false);
		pfree(inst1);
		return result;
	}

	TemporalInst **instants = palloc(sizeof(TemporalInst *) * seq->count);
	TemporalInst *inst1 = temporalseq_inst_n(seq, 0);
	Datum value1 = temporalinst_value(inst1);
	double length = prevlength;
	instants[0] = temporalinst_make(Float8GetDatum(length), inst1->t,
			FLOAT8OID);
	for (int i = 1; i < seq->count; i++)
	{
		TemporalInst *inst2 = temporalseq_inst_n(seq, i);
		Datum value2 = temporalinst_value(inst2);
		if (datum_ne(value1, value2, inst1->valuetypid))
		{
			Datum line = geompoint_trajectory(value1, value2);
			/* The next function works for 2D and 3D */
			length += DatumGetFloat8(call_function1(LWGEOM_length_linestring, line));	
			pfree(DatumGetPointer(line)); 
		}
		instants[i] = temporalinst_make(Float8GetDatum(length), inst2->t,
			FLOAT8OID);
		inst1 = inst2;
		value1 = value2;
	}
	TemporalSeq *result = temporalseq_from_temporalinstarr(instants, 
		seq->count, seq->period.lower_inc, seq->period.upper_inc, false);
		
	for (int i = 1; i < seq->count; i++)
		pfree(instants[i]);
	pfree(instants);
	
	return result;
}

static TemporalS *
tpoints_cumulative_length(TemporalS *ts)
{
	TemporalSeq **sequences = palloc(sizeof(TemporalSeq *) * ts->count);
	double length = 0;
	for (int i = 0; i < ts->count; i++)
	{
		TemporalSeq *seq = temporals_seq_n(ts, i);
		sequences[i] = tpointseq_cumulative_length(seq, length);
		TemporalInst *end = temporalseq_inst_n(sequences[i], seq->count - 1);
		length += DatumGetFloat8(temporalinst_value(end));
	}
	TemporalS *result = temporals_from_temporalseqarr(sequences, 
		ts->count, false);
		
	for (int i = 1; i < ts->count; i++)
		pfree(sequences[i]);
	pfree(sequences);

	return result;
}

PG_FUNCTION_INFO_V1(tpoint_cumulative_length);

PGDLLEXPORT Datum
tpoint_cumulative_length(PG_FUNCTION_ARGS)
{
	Temporal *temp = PG_GETARG_TEMPORAL(0);
	Temporal *result = NULL; 
	temporal_duration_is_valid(temp->duration);
	if (temp->duration == TEMPORALINST)
		result = (Temporal *)tpointinst_cumulative_length((TemporalInst *)temp);
	else if (temp->duration == TEMPORALI)
		result = (Temporal *)tpointi_cumulative_length((TemporalI *)temp);
	else if (temp->duration == TEMPORALSEQ)
		result = (Temporal *)tpointseq_cumulative_length((TemporalSeq *)temp, 0);	
	else if (temp->duration == TEMPORALS)
		result = (Temporal *)tpoints_cumulative_length((TemporalS *)temp);
	PG_FREE_IF_COPY(temp, 0);
	PG_RETURN_POINTER(result);
}

/*****************************************************************************
 * Speed functions
 *****************************************************************************/

static TemporalSeq **
tpointseq_speed1(TemporalSeq *seq)
{
	TemporalSeq **result = palloc(sizeof(TemporalSeq *) * (seq->count - 1));
	TemporalInst *instants[2];
	TemporalInst *inst1 = temporalseq_inst_n(seq, 0);
	Datum value1 = temporalinst_value(inst1);
	double speed = 0; /* To make the compiler quiet */
	bool lower_inc = seq->period.lower_inc;
	for (int i = 0; i < seq->count - 1; i++)
	{
		TemporalInst *inst2 = temporalseq_inst_n(seq, i + 1);
		Datum value2 = temporalinst_value(inst2);
		if (datum_point_eq(value1, value2))
			speed = 0;
		else
		{
			Datum traj = geompoint_trajectory(value1, value2);
			double length = 0.0;
			point_base_type_oid(seq->valuetypid);
			if (seq->valuetypid == type_oid(T_GEOMETRY))
				/* The next function works for 2D and 3D */
				length = DatumGetFloat8(call_function1(LWGEOM_length_linestring, traj));
			else if (seq->valuetypid == type_oid(T_GEOGRAPHY))
				length = DatumGetFloat8(call_function2(geography_length, traj, 
					BoolGetDatum(true)));
			pfree(DatumGetPointer(traj)); 
			speed = length / ((double)(inst2->t - inst1->t) / 1000000);
		}
		instants[0] = temporalinst_make(Float8GetDatum(speed),
			inst1->t, FLOAT8OID);
		instants[1] = temporalinst_make(Float8GetDatum(speed),
			inst2->t, FLOAT8OID);
		bool upper_inc = (i == seq->count - 2) ? seq->period.upper_inc : false;
		result[i] = temporalseq_from_temporalinstarr(instants, 2,
			lower_inc, upper_inc, false);
		pfree(instants[0]); pfree(instants[1]);
		inst1 = inst2;
		value1 = value2;
		lower_inc = true;
	}			
	return result;
}

static TemporalS *
tpointseq_speed(TemporalSeq *seq)
{
	/* Instantaneous sequence */
	if (seq->count == 1)
		return NULL;
	
	TemporalSeq **sequences = tpointseq_speed1(seq);
	TemporalS *result = temporals_from_temporalseqarr(sequences, 
		seq->count - 1, true);
	
	for (int i = 0; i < seq->count - 1; i++)
		pfree(sequences[i]);
	pfree(sequences);
		
	return result;
}

static TemporalS *
tpoints_speed(TemporalS *ts)
{
	TemporalSeq ***sequences = palloc(sizeof(TemporalSeq *) * ts->count);
	int totalseqs = 0;
	for (int i = 0; i < ts->count; i++)
	{
		TemporalSeq *seq = temporals_seq_n(ts, i);
		if (seq->count > 1)
		{
			sequences[i] = tpointseq_speed1(seq);
			/* The number of sequences in the result is always seq->count - 1 */
			totalseqs += seq->count - 1;
		}
	}
	if (totalseqs == 0)
	{
		pfree(sequences); 
		return NULL;
	}
	
	TemporalSeq **allseqs = palloc(sizeof(TemporalSeq *) * totalseqs);
	int k = 0;
	for (int i = 0; i < ts->count; i++)
	{
		TemporalSeq *seq = temporals_seq_n(ts, i);
		for (int j = 0; j < seq->count - 1; j++)
			allseqs[k++] = sequences[i][j];
		if (seq->count > 1)
			pfree(sequences[i]);
	}
	TemporalS *result = temporals_from_temporalseqarr(allseqs, 
		totalseqs, true);	

	pfree(sequences);
	for (int i = 0; i < totalseqs; i++)
		pfree(allseqs[i]);
	 pfree(allseqs); 

	return result;
}

PG_FUNCTION_INFO_V1(tpoint_speed);

PGDLLEXPORT Datum
tpoint_speed(PG_FUNCTION_ARGS)
{
	Temporal *temp = PG_GETARG_TEMPORAL(0);
	Temporal *result = NULL; 
	temporal_duration_is_valid(temp->duration);
	if (temp->duration == TEMPORALINST || temp->duration == TEMPORALI)
		;
	else if (temp->duration == TEMPORALSEQ)
		result = (Temporal *)tpointseq_speed((TemporalSeq *)temp);	
	else if (temp->duration == TEMPORALS)
		result = (Temporal *)tpoints_speed((TemporalS *)temp);	
	PG_FREE_IF_COPY(temp, 0);
	if (result == NULL)
		PG_RETURN_NULL();
	PG_RETURN_POINTER(result);
}

/*****************************************************************************
 * Time-weighed centroid for temporal geometry points
 *****************************************************************************/

Datum
tgeompointi_twcentroid(TemporalI *ti)
{
	int srid = tpointi_srid_internal(ti);
	TemporalInst **instantsx = palloc(sizeof(TemporalInst *) * ti->count);
	TemporalInst **instantsy = palloc(sizeof(TemporalInst *) * ti->count);
	TemporalInst **instantsz = NULL ; /* keep compiler quiet */
	bool hasz = MOBDB_FLAGS_GET_Z(ti->flags);
	if (hasz)
		instantsz = palloc(sizeof(TemporalInst *) * ti->count);
		
	for (int i = 0; i < ti->count; i++)
	{
		TemporalInst *inst = temporali_inst_n(ti, i);
		POINT2D point2d;
		POINT3DZ point;
		if (hasz)
			point = datum_get_point3dz(temporalinst_value(inst));
		else
		{
			point2d = datum_get_point2d(temporalinst_value(inst));
			point.x = point2d.x;
			point.y = point2d.y;
		}
		
		instantsx[i] = temporalinst_make(Float8GetDatum(point.x), 
			inst->t, FLOAT8OID);		
		instantsy[i] = temporalinst_make(Float8GetDatum(point.y), 
			inst->t, FLOAT8OID);
		if (hasz)
			instantsz[i] = temporalinst_make(Float8GetDatum(point.z), 
				inst->t, FLOAT8OID);

	}
	TemporalI *tix = temporali_from_temporalinstarr(instantsx, ti->count);
	TemporalI *tiy = temporali_from_temporalinstarr(instantsy, ti->count);
	TemporalI *tiz = NULL; /* keep compiler quiet */
	if (hasz)
		tiz = temporali_from_temporalinstarr(instantsz, ti->count);
	double avgx = temporali_twavg(tix);
	double avgy = temporali_twavg(tiy);
	double avgz;
	if (hasz)
		avgz = temporali_twavg(tiz);
	LWPOINT *lwpoint;
	if (hasz)
		lwpoint = lwpoint_make3dz(srid, avgx, avgy, avgz);
	else
		lwpoint = lwpoint_make2d(srid, avgx, avgy);
	Datum result = PointerGetDatum(geometry_serialize((LWGEOM *)lwpoint));

	pfree(lwpoint);
	for (int i = 0; i < ti->count; i++)
	{
		pfree(instantsx[i]);
		pfree(instantsy[i]);
		if (hasz)
			pfree(instantsz[i]);
	}
	pfree(instantsx); pfree(instantsy);
	pfree(tix); pfree(tiy);
	if (hasz)
	{
		pfree(instantsz); pfree(tiz);
	}

	return result;
}

Datum
tgeompointseq_twcentroid(TemporalSeq *seq)
{
	int srid = tpointseq_srid_internal(seq);
	TemporalInst **instantsx = palloc(sizeof(TemporalInst *) * seq->count);
	TemporalInst **instantsy = palloc(sizeof(TemporalInst *) * seq->count);
	TemporalInst **instantsz;
	bool hasz = MOBDB_FLAGS_GET_Z(seq->flags);
	if (hasz)
		instantsz = palloc(sizeof(TemporalInst *) * seq->count);
		
	for (int i = 0; i < seq->count; i++)
	{
		TemporalInst *inst = temporalseq_inst_n(seq, i);
		POINT2D point2d;
		POINT3DZ point;
		if (hasz)
			point = datum_get_point3dz(temporalinst_value(inst));
		else
		{
			point2d = datum_get_point2d(temporalinst_value(inst));
			point.x = point2d.x;
			point.y = point2d.y;
		}
		instantsx[i] = temporalinst_make(Float8GetDatum(point.x), 
			inst->t, FLOAT8OID);		
		instantsy[i] = temporalinst_make(Float8GetDatum(point.y), 
			inst->t, FLOAT8OID);
		if (hasz)
			instantsz[i] = temporalinst_make(Float8GetDatum(point.z), 
				inst->t, FLOAT8OID);
	}
	TemporalSeq *seqx = temporalseq_from_temporalinstarr(instantsx, 
		seq->count, seq->period.lower_inc, seq->period.upper_inc, true);
	TemporalSeq *seqy = temporalseq_from_temporalinstarr(instantsy, 
		seq->count, seq->period.lower_inc, seq->period.upper_inc, true);
	TemporalSeq *seqz;
	if (hasz)
		seqz = temporalseq_from_temporalinstarr(instantsz, 
			seq->count, seq->period.lower_inc, seq->period.upper_inc, true);
	double twavgx = tfloatseq_twavg(seqx);
	double twavgy = tfloatseq_twavg(seqy);
	double twavgz;
	LWPOINT *lwpoint;
	if (hasz)
	{
		twavgz = tfloatseq_twavg(seqz);
		lwpoint = lwpoint_make3dz(srid, twavgx, twavgy, twavgz);
	}
	else
		lwpoint = lwpoint_make2d(srid, twavgx, twavgy);
	Datum result = PointerGetDatum(geometry_serialize((LWGEOM *)lwpoint));

	pfree(lwpoint);
	for (int i = 0; i < seq->count; i++)
	{
		pfree(instantsx[i]);
		pfree(instantsy[i]);
		if (hasz)
			pfree(instantsz[i]);
	}
	pfree(instantsx); pfree(instantsy);
	pfree(seqx); pfree(seqy);
	if (hasz)
	{
		pfree(seqz); pfree(instantsz);
	}

	return result;
}

Datum
tgeompoints_twcentroid(TemporalS *ts)
{
	int srid = tpoints_srid_internal(ts);
	TemporalSeq **sequencesx = palloc(sizeof(TemporalSeq *) * ts->count);
	TemporalSeq **sequencesy = palloc(sizeof(TemporalSeq *) * ts->count);
	TemporalSeq **sequencesz = NULL; /* keep compiler quiet */
	bool hasz = MOBDB_FLAGS_GET_Z(ts->flags);
	if (hasz)
		sequencesz = palloc(sizeof(TemporalSeq *) * ts->count);
	for (int i = 0; i < ts->count; i++)
	{
		TemporalSeq *seq = temporals_seq_n(ts, i);
		TemporalInst **instantsx = palloc(sizeof(TemporalInst *) * seq->count);
		TemporalInst **instantsy = palloc(sizeof(TemporalInst *) * seq->count);
		TemporalInst **instantsz;
		if (hasz)
			instantsz = palloc(sizeof(TemporalInst *) * seq->count);
		for (int j = 0; j < seq->count; j++)
		{
			TemporalInst *inst = temporalseq_inst_n(seq, j);
			POINT2D point2d;
			POINT3DZ point;
			if (hasz)
				point = datum_get_point3dz(temporalinst_value(inst));
			else
			{
				point2d = datum_get_point2d(temporalinst_value(inst));
				point.x = point2d.x;
				point.y = point2d.y;
			}
			instantsx[j] = temporalinst_make(Float8GetDatum(point.x), 
				inst->t, FLOAT8OID);		
			instantsy[j] = temporalinst_make(Float8GetDatum(point.y), 
				inst->t, FLOAT8OID);
			if (hasz)
				instantsz[j] = temporalinst_make(Float8GetDatum(point.z), 
					inst->t, FLOAT8OID);
		}
		sequencesx[i] = temporalseq_from_temporalinstarr(instantsx,
			seq->count, seq->period.lower_inc, seq->period.upper_inc, true);
		sequencesy[i] = temporalseq_from_temporalinstarr(instantsy,
			seq->count, seq->period.lower_inc, seq->period.upper_inc, true);
		if (hasz)
			sequencesz[i] = temporalseq_from_temporalinstarr(instantsz,
				seq->count, seq->period.lower_inc, seq->period.upper_inc, true);

		for (int j = 0; j < seq->count; j++)
		{
			pfree(instantsx[j]); pfree(instantsy[j]);
			if (hasz)
				pfree(instantsz[j]);
		}
		pfree(instantsx); pfree(instantsy);
		if (hasz)
			pfree(instantsz);
	}
	TemporalS *tsx = temporals_from_temporalseqarr(sequencesx, 
		ts->count, true);
	TemporalS *tsy = temporals_from_temporalseqarr(sequencesy, 
		ts->count, true);
	TemporalS *tsz = NULL; /* keep compiler quiet */
	if (hasz)
		tsz = temporals_from_temporalseqarr(sequencesz, ts->count, true);

	double twavgx = tfloats_twavg(tsx);
	double twavgy = tfloats_twavg(tsy);
	double twavgz;
	LWPOINT *lwpoint;
	if (hasz)
	{
		twavgz = tfloats_twavg(tsz);
		lwpoint = lwpoint_make3dz(srid, twavgx, twavgy, twavgz);
	}
	else
		lwpoint = lwpoint_make2d(srid, twavgx, twavgy);
	Datum result = PointerGetDatum(geometry_serialize((LWGEOM *)lwpoint));

	pfree(lwpoint);
	for (int i = 0; i < ts->count; i++)
	{
		pfree(sequencesx[i]); pfree(sequencesy[i]);
		if (hasz)
			pfree(sequencesz[i]);
	}
	pfree(sequencesx); pfree(sequencesy);
	pfree(tsx); pfree(tsy);
	if (hasz)
	{
		pfree(tsz); pfree(sequencesz);
	}
	
	return result;
}

PG_FUNCTION_INFO_V1(tgeompoint_twcentroid);

PGDLLEXPORT Datum
tgeompoint_twcentroid(PG_FUNCTION_ARGS)
{
	Temporal *temp = PG_GETARG_TEMPORAL(0);
	Datum result = 0; 
	temporal_duration_is_valid(temp->duration);
	if (temp->duration == TEMPORALINST) 
		result = temporalinst_value_copy((TemporalInst *)temp);
	else if (temp->duration == TEMPORALI) 
		result = tgeompointi_twcentroid((TemporalI *)temp);
	else if (temp->duration == TEMPORALSEQ) 
		result = tgeompointseq_twcentroid((TemporalSeq *)temp);
	else if (temp->duration == TEMPORALS) 
		result = tgeompoints_twcentroid((TemporalS *)temp);
	PG_FREE_IF_COPY(temp, 0);
	PG_RETURN_DATUM(result);
}
	
/*****************************************************************************
 * Temporal azimuth
 *****************************************************************************/

/* This function assumes that the instant values are not equal 
 * This should be ensured by the calling function */
static Datum
tpointseq_azimuth1(TemporalInst *inst1, TemporalInst *inst2)
{
	Datum result = 0;
	point_base_type_oid(inst1->valuetypid);
	if (inst1->valuetypid == type_oid(T_GEOMETRY))
		result = call_function2(LWGEOM_azimuth, temporalinst_value(inst1), 
			temporalinst_value(inst2));
	else if (inst1->valuetypid == type_oid(T_GEOGRAPHY))
		result = call_function2(geography_azimuth, temporalinst_value(inst1), 
			temporalinst_value(inst2));
	return result;
}

static int
tpointseq_azimuth2(TemporalSeq **result, TemporalSeq *seq)
{
	if (seq->count == 1)
		return 0;
	
	/* We are sure that there are at least 2 instants */
	TemporalInst **instants = palloc(sizeof(TemporalInst *) * seq->count);
	TemporalInst *inst1 = temporalseq_inst_n(seq, 0);
	Datum value1 = temporalinst_value(inst1);
	int k = 0, l = 0;
	Datum azimuth = 0; /* To make the compiler quiet */
	bool lower_inc = seq->period.lower_inc, upper_inc;
	for (int i = 1; i < seq->count; i++)
	{
		TemporalInst *inst2 = temporalseq_inst_n(seq, i);
		Datum value2 = temporalinst_value(inst2);
		upper_inc = (i == seq->count - 1) ? seq->period.upper_inc : false;
		if (datum_ne(value1, value2, seq->valuetypid))
		{
			azimuth = tpointseq_azimuth1(inst1, inst2);
			instants[k++] = temporalinst_make(azimuth,
				inst1->t, FLOAT8OID);
		}
		else 
		{
			if (k != 0) 
			{
				instants[k++] = temporalinst_make(azimuth, inst1->t, FLOAT8OID);
				upper_inc = true;
				result[l++] = temporalseq_from_temporalinstarr(instants, 
					k, lower_inc, upper_inc, true);
				for (int j = 0; j < k; j++)
					pfree(instants[j]);
				k = 0;
			}
			lower_inc = true;
		}
		inst1 = inst2;
		value1 = value2;
	}
	if (k != 0)
	{
		instants[k++] = temporalinst_make(azimuth, inst1->t, FLOAT8OID);
		result[l++] = temporalseq_from_temporalinstarr(instants, 
			k, lower_inc, upper_inc, true);
	}

	pfree(instants);

	return l;
}

TemporalS *
tpointseq_azimuth(TemporalSeq *seq)
{
	TemporalSeq **sequences = palloc(sizeof(TemporalSeq *) * seq->count);
	int count = tpointseq_azimuth2(sequences, seq);
	if (count == 0)
	{
		pfree(sequences);
		return NULL;
	}
	
	TemporalS *result = temporals_from_temporalseqarr(sequences, count, true);
	for (int i = 0; i < count; i++)
		pfree(sequences[i]);
	pfree(sequences);
	return result;
}

TemporalS *
tpoints_azimuth(TemporalS *ts)
{
	if (ts->count == 1)
		return tpointseq_azimuth(temporals_seq_n(ts, 0));

	TemporalSeq **sequences = palloc(sizeof(TemporalSeq *) * ts->totalcount);
	int k = 0, countstep;
	for (int i = 0; i < ts->count; i++)
	{
		TemporalSeq *seq = temporals_seq_n(ts, i);
		countstep = tpointseq_azimuth2(&sequences[k], seq);
		k += countstep;
	}
	if (k == 0)
		return NULL;

	TemporalS *result = temporals_from_temporalseqarr(sequences, k, true);

	for (int i = 0; i < k; i++)
		pfree(sequences[i]);
	pfree(sequences);
	
	return result;
}

PG_FUNCTION_INFO_V1(tpoint_azimuth);

PGDLLEXPORT Datum
tpoint_azimuth(PG_FUNCTION_ARGS)
{
	Temporal *temp = PG_GETARG_TEMPORAL(0);
	Temporal *result = NULL; 
	temporal_duration_is_valid(temp->duration);
	if (temp->duration == TEMPORALINST || temp->duration == TEMPORALI)
		;
	else if (temp->duration == TEMPORALSEQ)
		result = (Temporal *)tpointseq_azimuth((TemporalSeq *)temp);	
	else if (temp->duration == TEMPORALS)
		result = (Temporal *)tpoints_azimuth((TemporalS *)temp);
	PG_FREE_IF_COPY(temp, 0);
	if (result == NULL)
		PG_RETURN_NULL();
	PG_RETURN_POINTER(result);
}

/*****************************************************************************
 * Restriction functions
 * N.B. In the current version of PostGIS (2.5) there is no true ST_Intersection 
 * function for geography
 *****************************************************************************/

/* Restrict a temporal point to a geometry */

static TemporalInst *
tpointinst_at_geometry(TemporalInst *inst, Datum geom)
{
#if MOBDB_POSTGIS_VERSION >= 30
	if (!DatumGetBool(call_function2(ST_Intersects, temporalinst_value(inst), geom)))
#else	
	if (!DatumGetBool(call_function2(intersects, temporalinst_value(inst), geom)))
#endif
		return NULL;
	return temporalinst_copy(inst);
}

static TemporalI *
tpointi_at_geometry(TemporalI *ti, Datum geom)
{
	TemporalInst **instants = palloc(sizeof(TemporalInst *) * ti->count);
	int k = 0;
	for (int i = 0; i < ti->count; i++)
	{
		TemporalInst *inst = temporali_inst_n(ti, i);
<<<<<<< HEAD
		Datum value = temporalinst_value(inst);
#if MOBDB_POSTGIS_VERSION >= 30
		if (DatumGetBool(call_function2(ST_Intersects, value, geom)))
#else	
		if (DatumGetBool(call_function2(intersects, value, geom)))
#endif
=======
		if (DatumGetBool(call_function2(intersects, temporalinst_value(inst), geom)))
>>>>>>> ab4c22f6
			instants[k++] = inst;
	}
	TemporalI *result = NULL;
	if (k != 0)
		result = temporali_from_temporalinstarr(instants, k);
	pfree(instants);
	return result;
}

/*
 * This function assumes that inst1 and inst2 have same SRID and that the
 * points and the geometry are in 2D 
 */
static TemporalSeq **
tpointseq_at_geometry1(TemporalInst *inst1, TemporalInst *inst2,
	bool lower_inc, bool upper_inc, Datum geom, int *count)
{
	Datum value1 = temporalinst_value(inst1);
	Datum value2 = temporalinst_value(inst2);

	/* Constant sequence */
	if (datum_point_eq(value1, value2))
	{
#if MOBDB_POSTGIS_VERSION >= 30
		if (!DatumGetBool(call_function2(ST_Intersects, value1, geom)))
#else	
		if (!DatumGetBool(call_function2(intersects, value1, geom)))
#endif
		{
			*count = 0;
			return NULL;
		}

		TemporalInst *instants[2];
		instants[0] = inst1;
		instants[1] = inst2;
		TemporalSeq **result = palloc(sizeof(TemporalSeq *));
		result[0] = temporalseq_from_temporalinstarr(instants, 2, 
			lower_inc, upper_inc, false);
		*count = 1;
		return result;
	}

	/* Look for intersections */
	Datum line = geompoint_trajectory(value1, value2);
#if MOBDB_POSTGIS_VERSION >= 30
	Datum intersections = call_function2(ST_Intersection, line, geom);
#else	
	Datum intersections = call_function2(intersection, line, geom);
#endif
	if (DatumGetBool(call_function1(LWGEOM_isempty, intersections)))
	{
		pfree(DatumGetPointer(line));
		pfree(DatumGetPointer(intersections));
		*count = 0;
		return NULL;
	}

	int countinter = DatumGetInt32(call_function1(
		LWGEOM_numgeometries_collection, intersections));
	TemporalInst *instants[2];
	TemporalSeq **result = palloc(sizeof(TemporalSeq *) * countinter);
	double duration = (double)(inst2->t - inst1->t);
	int k = 0;
	for (int i = 1; i <= countinter; i++)
	{
		/* Find the i-th intersection */
		Datum inter = call_function2(LWGEOM_geometryn_collection, 
			intersections, Int32GetDatum(i));
		GSERIALIZED *gsinter = (GSERIALIZED *) PG_DETOAST_DATUM(inter);

		/* Each intersection is either a point or a linestring with two points */
		if (gserialized_get_type(gsinter) == POINTTYPE)
		{
			double fraction = DatumGetFloat8(call_function2(
				LWGEOM_line_locate_point, line, inter));
			TimestampTz t = (double)(inst1->t) + duration * fraction;
			/* If the intersection is not at an exclusive bound */
			if ((lower_inc || t > inst1->t) && (upper_inc || t < inst2->t))
			{
				/* Restriction at timestamp done to avoid floating point imprecision */
				instants[0] = temporalseq_at_timestamp1(inst1, inst2, t);
				result[k++] = temporalseq_from_temporalinstarr(instants, 1,
					true, true, false);
				pfree(instants[0]);
			}
		}
		else
		{
			Datum point1 = call_function2(LWGEOM_pointn_linestring, 
				inter, Int32GetDatum(1));
			Datum point2 = call_function2(LWGEOM_pointn_linestring, 
				inter, Int32GetDatum(2));
			double fraction1 = DatumGetFloat8(call_function2(
				LWGEOM_line_locate_point, line, point1));
			double fraction2 = DatumGetFloat8(call_function2(
				LWGEOM_line_locate_point, line, point2));
			TimestampTz t1 = (double)(inst1->t) + duration * fraction1;
			TimestampTz t2 = (double)(inst1->t) + duration * fraction2;					
			TimestampTz lower1 = Min(t1, t2);
			TimestampTz upper1 = Max(t1, t2);
			/* Restriction at timestamp done to avoid floating point imprecision */
			instants[0] = temporalseq_at_timestamp1(inst1, inst2, lower1);
			instants[1] = temporalseq_at_timestamp1(inst1, inst2, upper1);
			bool lower_inc1 = timestamp_cmp_internal(lower1, inst1->t) == 0 ? 
				lower_inc : true;
			bool upper_inc1 = timestamp_cmp_internal(upper1, inst2->t) == 0 ? 
				upper_inc : true;
			result[k++] = temporalseq_from_temporalinstarr(instants, 2,
					lower_inc1, upper_inc1, false);
			pfree(DatumGetPointer(point1)); pfree(DatumGetPointer(point2));
		}
		POSTGIS_FREE_IF_COPY_P(gsinter, DatumGetPointer(inter));
	}

	pfree(DatumGetPointer(line));
	pfree(DatumGetPointer(intersections));

	if (k == 0)
	{
		pfree(result);
		*count = 0;
		return NULL;
	}

	temporalseqarr_sort(result, k);
	*count = k;
	return result;
}

TemporalSeq **
tpointseq_at_geometry2(TemporalSeq *seq, Datum geom, int *count)
{
	if (seq->count == 1)
	{
		/* Due to the bounding box test in the external function we are sure 
		 * that the point intersects the geometry */
		TemporalSeq **result = palloc(sizeof(TemporalSeq *));
		result[0] = temporalseq_copy(seq);
		*count = 1;
		return result;
	}

	/* Temporal sequence has at least 2 instants */
	TemporalSeq ***sequences = palloc(sizeof(TemporalSeq *) * (seq->count - 1));
	int *countseqs = palloc0(sizeof(int) * (seq->count - 1));
	int totalseqs = 0;
	TemporalInst *inst1 = temporalseq_inst_n(seq, 0);
	bool lower_inc = seq->period.lower_inc;
	for (int i = 0; i < seq->count - 1; i++)
	{
		TemporalInst *inst2 = temporalseq_inst_n(seq, i + 1);
		bool upper_inc = (i == seq->count - 2) ? seq->period.upper_inc : false;
		sequences[i] = tpointseq_at_geometry1(inst1, inst2, 
			lower_inc, upper_inc, geom, &countseqs[i]);
		totalseqs += countseqs[i];
		inst1 = inst2;
		lower_inc = true;
	}
	if (totalseqs == 0)
	{
		pfree(countseqs);
		pfree(sequences);
		*count = 0;
		return NULL;
	}

	TemporalSeq **result = palloc(sizeof(TemporalSeq *) * totalseqs);
	int k = 0;
	for (int i = 0; i < seq->count - 1; i++)
	{
		for (int j = 0; j < countseqs[i]; j++)
			result[k++] = sequences[i][j];
		if (sequences[i] != NULL)
			pfree(sequences[i]);
	}

	pfree(countseqs);
	pfree(sequences);
	*count = totalseqs;
	return result;
}


static TemporalS *
tpointseq_at_geometry(TemporalSeq *seq, Datum geom)
{
	int count;
	TemporalSeq **sequences = tpointseq_at_geometry2(seq, geom, &count);
	if (sequences == NULL)
		return NULL;

	TemporalS *result = temporals_from_temporalseqarr(sequences, count, true);

	for (int i = 0; i < count; i++)
		pfree(sequences[i]);
	pfree(sequences);

	return result;
}

static TemporalS *
tpoints_at_geometry(TemporalS *ts, GSERIALIZED *gs, STBOX *box2)
{
	/* palloc0 used due to the bounding box test in the for loop below */
	TemporalSeq ***sequences = palloc0(sizeof(TemporalSeq *) * ts->count);
	int *countseqs = palloc0(sizeof(int) * ts->count);
	int totalseqs = 0;
	for (int i = 0; i < ts->count; i++)
	{
		TemporalSeq *seq = temporals_seq_n(ts, i);
		/* Bounding box test */
		STBOX *box1 = temporalseq_bbox_ptr(seq);
		if (overlaps_stbox_stbox_internal(box1, box2))
		{
			sequences[i] = tpointseq_at_geometry2(seq, PointerGetDatum(gs), 
				&countseqs[i]);
			totalseqs += countseqs[i];
		}
	}
	if (totalseqs == 0)
	{
		pfree(sequences);
		pfree(countseqs);
		return NULL;
	}

	TemporalSeq **allsequences = palloc(sizeof(TemporalSeq *) * totalseqs);
	int k = 0;
	for (int i = 0; i < ts->count; i++)
	{
		for (int j = 0; j < countseqs[i]; j++)
			allsequences[k++] = sequences[i][j];
		if (sequences[i] != NULL)
			pfree(sequences[i]);
	}
	TemporalS *result = temporals_from_temporalseqarr(allsequences, totalseqs, true);

	for (int i = 0; i < totalseqs; i++)
		pfree(allsequences[i]);
	pfree(allsequences);
	pfree(sequences);
	pfree(countseqs);
	return result;
}

PG_FUNCTION_INFO_V1(tpoint_at_geometry);

PGDLLEXPORT Datum
tpoint_at_geometry(PG_FUNCTION_ARGS)
{
	Temporal *temp = PG_GETARG_TEMPORAL(0);
	GSERIALIZED *gs = PG_GETARG_GSERIALIZED_P(1);
	tpoint_gs_same_srid(temp, gs);
	tpoint_gs_same_dimensionality(temp, gs);
	if (gserialized_is_empty(gs))
	{
		PG_FREE_IF_COPY(temp, 0);
		PG_FREE_IF_COPY(gs, 1);
		PG_RETURN_NULL();
	}
	/* Bounding box test */
	STBOX box1, box2;
	memset(&box1, 0, sizeof(STBOX));
	memset(&box2, 0, sizeof(STBOX));
	temporal_bbox(&box1, temp);
	/* Non-empty geometries have a bounding box */
	assert(geo_to_stbox_internal(&box2, gs));
	if (!overlaps_stbox_stbox_internal(&box1, &box2))
	{
		PG_FREE_IF_COPY(temp, 0);
		PG_FREE_IF_COPY(gs, 1);
		PG_RETURN_NULL();
	}

	Temporal *result = NULL;
	temporal_duration_is_valid(temp->duration);
	if (temp->duration == TEMPORALINST) 
		result = (Temporal *)tpointinst_at_geometry((TemporalInst *)temp, 
			PointerGetDatum(gs));
	else if (temp->duration == TEMPORALI) 
		result = (Temporal *)tpointi_at_geometry((TemporalI *)temp, 
			PointerGetDatum(gs));
	else if (temp->duration == TEMPORALSEQ) 
		result = (Temporal *)tpointseq_at_geometry((TemporalSeq *)temp,
			PointerGetDatum(gs));
	else if (temp->duration == TEMPORALS) 
		result = (Temporal *)tpoints_at_geometry((TemporalS *)temp, gs, &box2);

	PG_FREE_IF_COPY(temp, 0);
	PG_FREE_IF_COPY(gs, 1);
	if (result == NULL) 
		PG_RETURN_NULL();
	PG_RETURN_POINTER(result);
}

/*****************************************************************************/

/* Restrict a temporal point to the complement of a geometry */

static TemporalInst *
tpointinst_minus_geometry(TemporalInst *inst, Datum geom)
{
#if MOBDB_POSTGIS_VERSION >= 30
	if (DatumGetBool(call_function2(ST_Intersects, temporalinst_value(inst), geom)))
#else	
	if (DatumGetBool(call_function2(intersects, temporalinst_value(inst), geom)))
#endif
		return NULL;
	return temporalinst_copy(inst);
}

static TemporalI *
tpointi_minus_geometry(TemporalI *ti, Datum geom)
{
	TemporalInst **instants = palloc(sizeof(TemporalInst *) * ti->count);
	int k = 0;
	for (int i = 0; i < ti->count; i++)
	{
		TemporalInst *inst = temporali_inst_n(ti, i);
<<<<<<< HEAD
		Datum value = temporalinst_value(inst);
#if MOBDB_POSTGIS_VERSION >= 30
		if (!DatumGetBool(call_function2(ST_Intersects, value, geom)))
#else	
		if (!DatumGetBool(call_function2(intersects, value, geom)))
#endif
=======
		if (!DatumGetBool(call_function2(intersects, temporalinst_value(inst), geom)))
>>>>>>> ab4c22f6
			instants[k++] = inst;
	}
	TemporalI *result = NULL;
	if (k != 0)
		result = temporali_from_temporalinstarr(instants, k);
	pfree(instants);
	return result;
}

/* 
 * It is not possible to use a similar approach as for tpointseq_at_geometry1
 * where instead of computing the intersections we compute the difference since
 * in PostGIS the following query
 *  	select st_astext(st_difference(geometry 'Linestring(0 0,3 3)',
 *  		geometry 'MultiPoint((1 1),(2 2),(3 3))'))
 * returns "LINESTRING(0 0,3 3)". Therefore we compute tpointseq_at_geometry1
 * and then compute the complement of the value obtained.
 */
static TemporalSeq **
tpointseq_minus_geometry1(TemporalSeq *seq, Datum geom, int *count)
{
	int countinter;
	TemporalSeq **sequences = tpointseq_at_geometry2(seq, geom, &countinter);
	if (countinter == 0)
	{
		TemporalSeq **result = palloc(sizeof(TemporalSeq *));
		result[0] = temporalseq_copy(seq);
		*count = 1;
		return result;
	}
		
	Period **periods = palloc(sizeof(Period) * countinter);
	for (int i = 0; i < countinter; i++)
		periods[i] = &sequences[i]->period;
	PeriodSet *ps1 = periodset_from_periodarr_internal(periods, countinter, false);
	PeriodSet *ps2 = minus_period_periodset_internal(&seq->period, ps1);
	pfree(ps1); pfree(periods);
	if (ps2 == NULL)
	{
		*count = 0;
		return NULL;
	}
	TemporalSeq **result = temporalseq_at_periodset2(seq, ps2, count);
	pfree(ps2);
	return result;
}

static TemporalS *
tpointseq_minus_geometry(TemporalSeq *seq, Datum geom)
{
	int count;
	TemporalSeq **sequences = tpointseq_minus_geometry1(seq, geom, &count);
	if (sequences == NULL)
		return NULL;

	TemporalS *result = temporals_from_temporalseqarr(sequences, count, true);

	for (int i = 0; i < count; i++)
		pfree(sequences[i]);
	pfree(sequences);

	return result;
}

static TemporalS *
tpoints_minus_geometry(TemporalS *ts, GSERIALIZED *gs, STBOX *box2)
{
	/* Singleton sequence set */
	if (ts->count == 1)
		return tpointseq_minus_geometry(temporals_seq_n(ts, 0), 
			PointerGetDatum(gs));

	TemporalSeq ***sequences = palloc(sizeof(TemporalSeq *) * ts->count);
	int *countseqs = palloc0(sizeof(int) * ts->count);
	int totalseqs = 0;
	for (int i = 0; i < ts->count; i++)
	{
		TemporalSeq *seq = temporals_seq_n(ts, i);
		/* Bounding box test */
		STBOX *box1 = temporalseq_bbox_ptr(seq);
		if (!overlaps_stbox_stbox_internal(box1, box2))
		{
			sequences[i] = palloc(sizeof(TemporalSeq *));
			sequences[i][0] = temporalseq_copy(seq);
			countseqs[i] = 1;
			totalseqs ++;
		}
		else
		{
			sequences[i] = tpointseq_minus_geometry1(seq, PointerGetDatum(gs), 
				&countseqs[i]);
			totalseqs += countseqs[i];
		}
	}
	if (totalseqs == 0)
	{
		pfree(sequences); pfree(countseqs);
		return NULL;
	}

	TemporalSeq **allsequences = palloc(sizeof(TemporalSeq *) * totalseqs);
	int k = 0;
	for (int i = 0; i < ts->count; i++)
	{
		for (int j = 0; j < countseqs[i]; j++)
			allsequences[k++] = sequences[i][j];
		if (countseqs[i] != 0)
			pfree(sequences[i]);
	}
	TemporalS *result = temporals_from_temporalseqarr(allsequences, totalseqs, true);

	for (int i = 0; i < totalseqs; i++)
		pfree(allsequences[i]);
	pfree(allsequences); pfree(sequences); pfree(countseqs);

	return result;
}

PG_FUNCTION_INFO_V1(tpoint_minus_geometry);

PGDLLEXPORT Datum
tpoint_minus_geometry(PG_FUNCTION_ARGS)
{
	Temporal *temp = PG_GETARG_TEMPORAL(0);
	GSERIALIZED *gs = PG_GETARG_GSERIALIZED_P(1);
	tpoint_gs_same_srid(temp, gs);
	tpoint_gs_same_dimensionality(temp, gs);
	/* Bounding box test */
	STBOX box1, box2;
	memset(&box1, 0, sizeof(STBOX));
	memset(&box2, 0, sizeof(STBOX));
	if (!geo_to_stbox_internal(&box2, gs))
	{
		Temporal *copy = temporal_copy(temp) ;
		PG_FREE_IF_COPY(temp, 0);
		PG_FREE_IF_COPY(gs, 1);
		PG_RETURN_POINTER(copy);
	}
	temporal_bbox(&box1, temp);
	if (!overlaps_stbox_stbox_internal(&box1, &box2))
	{
		Temporal *copy = temporal_copy(temp) ;
		PG_FREE_IF_COPY(temp, 0);
		PG_FREE_IF_COPY(gs, 1);
		PG_RETURN_POINTER(copy);
	}

	Temporal *result = NULL;
	temporal_duration_is_valid(temp->duration);
	if (temp->duration == TEMPORALINST) 
		result = (Temporal *)tpointinst_minus_geometry((TemporalInst *)temp, 
			PointerGetDatum(gs));
	else if (temp->duration == TEMPORALI) 
		result = (Temporal *)tpointi_minus_geometry((TemporalI *)temp, 
			PointerGetDatum(gs));
	else if (temp->duration == TEMPORALSEQ) 
		result = (Temporal *)tpointseq_minus_geometry((TemporalSeq *)temp, 
			PointerGetDatum(gs));
	else if (temp->duration == TEMPORALS) 
		result = (Temporal *)tpoints_minus_geometry((TemporalS *)temp, gs, &box2);

	PG_FREE_IF_COPY(temp, 0);
	PG_FREE_IF_COPY(gs, 1);
	if (result == NULL)
		PG_RETURN_NULL();
	PG_RETURN_POINTER(result);
}

/*****************************************************************************
 * Nearest approach instant
 *****************************************************************************/

static TemporalInst *
NAI_tpointi_geo(TemporalI *ti, Datum geo, Datum (*func)(Datum, Datum))
{
	TemporalInst *inst = temporali_inst_n(ti, 0);
	double mindist = DBL_MAX;
	int number = 0; /* keep compiler quiet */ 
	for (int i = 0; i < ti->count; i++)
	{
		inst = temporali_inst_n(ti, i);
		Datum value = temporalinst_value(inst);
		double dist = DatumGetFloat8(func(value, geo));	
		if (dist < mindist)
		{
			mindist = dist;
			number = i;
		}
	}
	return temporalinst_copy(temporali_inst_n(ti, number));
}

/*****************************************************************************/

/* NAI between temporal sequence point and a geometry/geography */

static Datum
NAI_tpointseq_geo1(TemporalInst *inst1, TemporalInst *inst2, Datum geo,
	TimestampTz *t, bool *tofree)
{
	Datum value1 = temporalinst_value(inst1);
	Datum value2 = temporalinst_value(inst2);
	/* Constant segment */
	if (datum_point_eq(value1, value2))
	{
		*t = inst1->t;
		*tofree = false;
		return value1; 
	}

	double fraction = 0.0;
	point_base_type_oid(inst1->valuetypid);
	if (inst1->valuetypid == type_oid(T_GEOMETRY))
	{
		/* The trajectory is a line */
		Datum traj = geompoint_trajectory(value1, value2);
        Datum point = call_function2(LWGEOM_closestpoint, traj, geo);
		fraction = DatumGetFloat8(call_function2(LWGEOM_line_locate_point,
			traj, point));
		pfree(DatumGetPointer(traj)); pfree(DatumGetPointer(point));
	}
	else if (inst1->valuetypid == type_oid(T_GEOGRAPHY))
	{
		/* The trajectory is a line */
		Datum traj = tgeogpointseq_trajectory1(inst1, inst2);
		/* There is no function equivalent to LWGEOM_line_locate_point 
		 * for geographies. We do as the ST_Intersection function, e.g.
		 * 'SELECT geography(ST_Transform(ST_Intersection(ST_Transform(geometry($1), 
		 * @extschema@._ST_BestSRID($1, $2)), 
		 * ST_Transform(geometry($2), @extschema@._ST_BestSRID($1, $2))), 4326))' */
		Datum bestsrid = call_function2(geography_bestsrid, traj, geo);
		Datum traj1 = call_function1(geometry_from_geography, traj);
		Datum traj2 = call_function2(transform, traj1, bestsrid);
		Datum geo1 = call_function1(geometry_from_geography, geo);
		Datum geo2 = call_function2(transform, geo1, bestsrid);
        Datum point = call_function2(LWGEOM_closestpoint, traj2, geo2);
		fraction = DatumGetFloat8(call_function2(LWGEOM_line_locate_point,
			traj2, point));
		pfree(DatumGetPointer(traj)); pfree(DatumGetPointer(traj1)); 
		pfree(DatumGetPointer(traj2)); pfree(DatumGetPointer(geo1));
		pfree(DatumGetPointer(geo2)); pfree(DatumGetPointer(point));
	}

	if (fraction == 0)
	{
		*t = inst1->t;
		*tofree = false;
		return value1;
	}
	if (fraction == 1)
	{
		*t = inst2->t;
		*tofree = false;
		return value2;
	}

	double delta = (inst2->t - inst1->t) * fraction;
	*t = inst1->t + delta;
	*tofree = true;
	return temporalseq_value_at_timestamp1(inst1, inst2, *t);
}

static TemporalInst *
NAI_tpointseq_geo(TemporalSeq *seq, Datum geo, Datum (*func)(Datum, Datum))
{
	/* Instantaneous sequence */
	if (seq->count == 1)
		return temporalinst_copy(temporalseq_inst_n(seq, 0));

	double mindist = DBL_MAX;
	Datum minpoint = 0; /* keep compiler quiet */
	TimestampTz tmin = 0; /* keep compiler quiet */
	bool mintofree =  false; /* keep compiler quiet */
	TemporalInst *inst1 = temporalseq_inst_n(seq, 0);
	for (int i = 0; i < seq->count - 1; i++)
	{
		TemporalInst *inst2 = temporalseq_inst_n(seq, i + 1);
		TimestampTz t;
		bool tofree;
		Datum point = NAI_tpointseq_geo1(inst1, inst2, geo, &t, &tofree);
		double dist = DatumGetFloat8(func(point, geo));
		if (dist < mindist)
		{
			mindist = dist;
			minpoint = point;
			tmin = t;
			mintofree = tofree;
		}
		else if (tofree)
			pfree(DatumGetPointer(point)); 			
		inst1 = inst2;
	}
	TemporalInst *result = temporalinst_make(minpoint, tmin, seq->valuetypid);
	if (mintofree)
		pfree(DatumGetPointer(minpoint)); 
	return result;
}

/*****************************************************************************/

static TemporalInst *
NAI_tpoints_geo(TemporalS *ts, Datum geo, Datum (*func)(Datum, Datum))
{
	TemporalInst *result = NULL;
	double mindist = DBL_MAX;
	for (int i = 0; i < ts->count; i++)
	{
		TemporalSeq *seq = temporals_seq_n(ts, i);
		TemporalInst *inst = NAI_tpointseq_geo(seq, geo, func);
		Datum value = temporalinst_value(inst);
		double dist = DatumGetFloat8(func(value, geo));
		if (dist < mindist)
		{
			if (result != NULL)
				pfree(result);
			result = inst;
			mindist = dist;
		}
		else
			pfree(inst);
	}
	return result;
}

/*****************************************************************************/

PG_FUNCTION_INFO_V1(NAI_geo_tpoint);

PGDLLEXPORT Datum
NAI_geo_tpoint(PG_FUNCTION_ARGS)
{
	GSERIALIZED *gs = PG_GETARG_GSERIALIZED_P(0);
	Temporal *temp = PG_GETARG_TEMPORAL(1);
	tpoint_gs_same_srid(temp, gs);
	if (MOBDB_FLAGS_GET_Z(temp->flags) || FLAGS_GET_Z(gs->flags))
	{
		PG_FREE_IF_COPY(gs, 0);
		PG_FREE_IF_COPY(temp, 1);
		ereport(ERROR, (errcode(ERRCODE_INVALID_PARAMETER_VALUE), 
			errmsg("3D geometries are not allowed")));
	}
	if (gserialized_is_empty(gs))
	{
		PG_FREE_IF_COPY(gs, 0);
		PG_FREE_IF_COPY(temp, 1);
		PG_RETURN_NULL();
	}

	Datum (*func)(Datum, Datum);
	point_base_type_oid(temp->valuetypid);
	if (temp->valuetypid == type_oid(T_GEOMETRY))
		func = &geom_distance2d;
	else
		func = &geog_distance;
	Temporal *result = NULL;
	temporal_duration_is_valid(temp->duration);
	if (temp->duration == TEMPORALINST) 
		result = (Temporal *)temporalinst_copy((TemporalInst *)temp);
	else if (temp->duration == TEMPORALI) 
		result = (Temporal *)NAI_tpointi_geo((TemporalI *)temp, 
			PointerGetDatum(gs), func);
	else if (temp->duration == TEMPORALSEQ) 
		result = (Temporal *)NAI_tpointseq_geo((TemporalSeq *)temp, 
			PointerGetDatum(gs), func);
	else if (temp->duration == TEMPORALS) 
		result = (Temporal *)NAI_tpoints_geo((TemporalS *)temp,
			PointerGetDatum(gs), func);
	
	PG_FREE_IF_COPY(gs, 0);
	PG_FREE_IF_COPY(temp, 1);
	PG_RETURN_POINTER(result);
}

PG_FUNCTION_INFO_V1(NAI_tpoint_geo);

PGDLLEXPORT Datum
NAI_tpoint_geo(PG_FUNCTION_ARGS)
{
	Temporal *temp = PG_GETARG_TEMPORAL(0);
	GSERIALIZED *gs = PG_GETARG_GSERIALIZED_P(1);
	tpoint_gs_same_srid(temp, gs);
	if (MOBDB_FLAGS_GET_Z(temp->flags) || FLAGS_GET_Z(gs->flags))
	{
		PG_FREE_IF_COPY(temp, 0);
		PG_FREE_IF_COPY(gs, 1);
		ereport(ERROR, (errcode(ERRCODE_INVALID_PARAMETER_VALUE), 
			errmsg("3D geometries are not allowed")));
	}
	if (gserialized_is_empty(gs))
	{
		PG_FREE_IF_COPY(temp, 0);
		PG_FREE_IF_COPY(gs, 1);
		PG_RETURN_NULL();
	}

	Datum (*func)(Datum, Datum);
	point_base_type_oid(temp->valuetypid);
	if (temp->valuetypid == type_oid(T_GEOMETRY))
		func = &geom_distance2d;
	else
		func = &geog_distance;
	Temporal *result = NULL;
	if (temp->duration == TEMPORALINST) 
		result = (Temporal *)temporalinst_copy((TemporalInst *)temp);
	else if (temp->duration == TEMPORALI) 
		result = (Temporal *)NAI_tpointi_geo((TemporalI *)temp, 
			PointerGetDatum(gs), func);
	else if (temp->duration == TEMPORALSEQ) 
		result = (Temporal *)NAI_tpointseq_geo((TemporalSeq *)temp, 
			PointerGetDatum(gs), func);
	else if (temp->duration == TEMPORALS) 
		result = (Temporal *)NAI_tpoints_geo((TemporalS *)temp,
			PointerGetDatum(gs), func);
	
	PG_FREE_IF_COPY(temp, 0);
	PG_FREE_IF_COPY(gs, 1);
	PG_RETURN_POINTER(result);
}

PG_FUNCTION_INFO_V1(NAI_tpoint_tpoint);

PGDLLEXPORT Datum
NAI_tpoint_tpoint(PG_FUNCTION_ARGS)
{
	Temporal *temp1 = PG_GETARG_TEMPORAL(0);
	Temporal *temp2 = PG_GETARG_TEMPORAL(1);
	tpoint_same_srid(temp1, temp2);
	tpoint_same_dimensionality(temp1, temp2);
	TemporalInst *result = NULL;
	Temporal *dist = distance_tpoint_tpoint_internal(temp1, temp2);
	if (dist != NULL)
	{
		Temporal *mindist = temporal_at_min_internal(dist);
		TimestampTz t = temporal_start_timestamp_internal(mindist);
		result = temporal_at_timestamp_internal(temp1, t);
		pfree(dist); pfree(mindist);		
	}
	PG_FREE_IF_COPY(temp1, 0);
	PG_FREE_IF_COPY(temp2, 1);
	if (result == NULL)
		PG_RETURN_NULL();
	PG_RETURN_POINTER(result);
}

/*****************************************************************************
 * Nearest approach distance
 *****************************************************************************/

static double
NAD_tpointinst_geo(TemporalInst *inst, Datum geo, 
	Datum (*func)(Datum, Datum))
{
	Datum traj = temporalinst_value(inst);
	Datum result = DatumGetFloat8(func(traj, geo));
	return result;
}

static double
NAD_tpointi_geo(TemporalI *ti, Datum geo, 
	Datum (*func)(Datum, Datum))
{
	Datum traj = tpointi_values(ti);
	double result = DatumGetFloat8(func(traj, geo));
	pfree(DatumGetPointer(traj));
	return result;
}

static double
NAD_tpointseq_geo(TemporalSeq *seq, Datum geo, 
	Datum (*func)(Datum, Datum))
{
	Datum traj = tpointseq_trajectory(seq);
	double result = DatumGetFloat8(func(traj, geo));
	return result;
}

static double
NAD_tpoints_geo(TemporalS *ts, Datum geo, 
	Datum (*func)(Datum, Datum))
{
	Datum traj = tpoints_trajectory(ts);
	double result = DatumGetFloat8(func(traj, geo));
	pfree(DatumGetPointer(traj));
	return result;
}

PG_FUNCTION_INFO_V1(NAD_geo_tpoint);

PGDLLEXPORT Datum
NAD_geo_tpoint(PG_FUNCTION_ARGS)
{
	GSERIALIZED *gs = PG_GETARG_GSERIALIZED_P(0);
	Temporal *temp = PG_GETARG_TEMPORAL(1);
	tpoint_gs_same_srid(temp, gs);
	tpoint_gs_same_dimensionality(temp, gs);
	if (gserialized_is_empty(gs))
	{
		PG_FREE_IF_COPY(gs, 0);
		PG_FREE_IF_COPY(temp, 1);
		PG_RETURN_NULL();
	}

	Datum (*func)(Datum, Datum);
	point_base_type_oid(temp->valuetypid);
	if (temp->valuetypid == type_oid(T_GEOMETRY))
	{
		if (MOBDB_FLAGS_GET_Z(temp->flags))
			func = &geom_distance3d;
		else
			func = &geom_distance2d;
	}
	else
		func = &geog_distance;
	Datum result = 0;
	temporal_duration_is_valid(temp->duration);
	if (temp->duration == TEMPORALINST) 
		result = NAD_tpointinst_geo((TemporalInst *)temp,
			PointerGetDatum(gs), func);
	else if (temp->duration == TEMPORALI) 
		result = NAD_tpointi_geo((TemporalI *)temp,
			PointerGetDatum(gs), func);
	else if (temp->duration == TEMPORALSEQ) 
		result = NAD_tpointseq_geo((TemporalSeq *)temp,
			PointerGetDatum(gs), func);
	else if (temp->duration == TEMPORALS) 
		result = NAD_tpoints_geo((TemporalS *)temp,
			PointerGetDatum(gs), func);

	PG_FREE_IF_COPY(gs, 0);
	PG_FREE_IF_COPY(temp, 1);
	PG_RETURN_DATUM(result);
}

PG_FUNCTION_INFO_V1(NAD_tpoint_geo);

PGDLLEXPORT Datum
NAD_tpoint_geo(PG_FUNCTION_ARGS)
{
	Temporal *temp = PG_GETARG_TEMPORAL(0);
	GSERIALIZED *gs = PG_GETARG_GSERIALIZED_P(1);
	tpoint_gs_same_srid(temp, gs);
	tpoint_gs_same_dimensionality(temp, gs);
	if (gserialized_is_empty(gs))
	{
		PG_FREE_IF_COPY(temp, 0);
		PG_FREE_IF_COPY(gs, 1);
		PG_RETURN_NULL();
	}

	Datum (*func)(Datum, Datum);
	point_base_type_oid(temp->valuetypid);
	if (temp->valuetypid == type_oid(T_GEOMETRY))
	{
		if (MOBDB_FLAGS_GET_Z(temp->flags))
			func = &geom_distance3d;
		else
			func = &geom_distance2d;
	}
	else
		func = &geog_distance;
	Datum result = 0;
	temporal_duration_is_valid(temp->duration);
	if (temp->duration == TEMPORALINST) 
		result = NAD_tpointinst_geo((TemporalInst *)temp,
			PointerGetDatum(gs), func);
	else if (temp->duration == TEMPORALI) 
		result = NAD_tpointi_geo((TemporalI *)temp,
			PointerGetDatum(gs), func);
	else if (temp->duration == TEMPORALSEQ) 
		result = NAD_tpointseq_geo((TemporalSeq *)temp,
			PointerGetDatum(gs), func);
	else if (temp->duration == TEMPORALS) 
		result = NAD_tpoints_geo((TemporalS *)temp,
			PointerGetDatum(gs), func);

	PG_FREE_IF_COPY(temp, 0);
	PG_FREE_IF_COPY(gs, 1);
	PG_RETURN_FLOAT8(result);
}

/*****************************************************************************/

PG_FUNCTION_INFO_V1(NAD_tpoint_tpoint);

PGDLLEXPORT Datum
NAD_tpoint_tpoint(PG_FUNCTION_ARGS)
{
	Temporal *temp1 = PG_GETARG_TEMPORAL(0);
	Temporal *temp2 = PG_GETARG_TEMPORAL(1);
	tpoint_same_srid(temp1, temp2);
	tpoint_same_dimensionality(temp1, temp2);
	Temporal *dist = distance_tpoint_tpoint_internal(temp1, temp2);
	if (dist == NULL)
	{
		PG_FREE_IF_COPY(temp1, 0);
		PG_FREE_IF_COPY(temp2, 1);
		PG_RETURN_NULL();
	}

	double result = DatumGetFloat8(temporal_min_value_internal(dist));
	pfree(dist);
	PG_FREE_IF_COPY(temp1, 0);
	PG_FREE_IF_COPY(temp2, 1);
	PG_RETURN_FLOAT8(result);
}

/*****************************************************************************
 * ShortestLine
 *****************************************************************************/

static Datum
shortestline_tpointinst_geo(TemporalInst *inst, Datum geo, bool hasz)
{
	Datum traj = temporalinst_value(inst);
	Datum result = hasz ?
		call_function2(LWGEOM_shortestline3d, traj, geo) :
		call_function2(LWGEOM_shortestline2d, traj, geo);
	return result;
}

static Datum
shortestline_tpointi_geo(TemporalI *ti, Datum geo, bool hasz)
{
	Datum traj = tgeompointi_values(ti);
	Datum result =  hasz ?
		call_function2(LWGEOM_shortestline3d, traj, geo) :
		call_function2(LWGEOM_shortestline2d, traj, geo);
	pfree(DatumGetPointer(traj));
	return result;
}

static Datum
shortestline_tpointseq_geo(TemporalSeq *seq, Datum geo, bool hasz)
{
	Datum traj = tpointseq_trajectory(seq);
	Datum result =  hasz ?
		call_function2(LWGEOM_shortestline3d, traj, geo) :
		call_function2(LWGEOM_shortestline2d, traj, geo);
	return result;
}

static Datum
shortestline_tpoints_geo(TemporalS *ts, Datum geo, bool hasz)
{
	Datum traj = tpoints_trajectory(ts);
	Datum result =  hasz ?
		call_function2(LWGEOM_shortestline3d, traj, geo) :
		call_function2(LWGEOM_shortestline2d, traj, geo);
	pfree(DatumGetPointer(traj));
	return result;
}

PG_FUNCTION_INFO_V1(shortestline_geo_tpoint);

PGDLLEXPORT Datum
shortestline_geo_tpoint(PG_FUNCTION_ARGS)
{
	GSERIALIZED *gs = PG_GETARG_GSERIALIZED_P(0);
	Temporal *temp = PG_GETARG_TEMPORAL(1);
	tpoint_gs_same_srid(temp, gs);
	tpoint_gs_same_dimensionality(temp, gs);
	if (gserialized_is_empty(gs))
	{
		PG_FREE_IF_COPY(gs, 0);
		PG_FREE_IF_COPY(temp, 1);
		PG_RETURN_NULL();
	}

	bool hasz = MOBDB_FLAGS_GET_Z(temp->flags);
	Datum result = 0;
	temporal_duration_is_valid(temp->duration);
	if (temp->duration == TEMPORALINST) 
		result = shortestline_tpointinst_geo((TemporalInst *)temp, 
			PointerGetDatum(gs), hasz);
	else if (temp->duration == TEMPORALI) 
		result = shortestline_tpointi_geo((TemporalI *)temp, 
			PointerGetDatum(gs), hasz);
	else if (temp->duration == TEMPORALSEQ) 
		result = shortestline_tpointseq_geo((TemporalSeq *)temp, 
			PointerGetDatum(gs), hasz);
	else if (temp->duration == TEMPORALS) 
		result = shortestline_tpoints_geo((TemporalS *)temp, 
			PointerGetDatum(gs), hasz);

	PG_FREE_IF_COPY(gs, 0);
	PG_FREE_IF_COPY(temp, 1);
	PG_RETURN_DATUM(result);
}

PG_FUNCTION_INFO_V1(shortestline_tpoint_geo);

PGDLLEXPORT Datum
shortestline_tpoint_geo(PG_FUNCTION_ARGS)
{
	Temporal *temp = PG_GETARG_TEMPORAL(0);
	GSERIALIZED *gs = PG_GETARG_GSERIALIZED_P(1);
	tpoint_gs_same_srid(temp, gs);
	tpoint_gs_same_dimensionality(temp, gs);
	if (gserialized_is_empty(gs))
	{
		PG_FREE_IF_COPY(temp, 0);
		PG_FREE_IF_COPY(gs, 1);
		PG_RETURN_NULL();
	}

	bool hasz = MOBDB_FLAGS_GET_Z(temp->flags);
	Datum result = 0;
	temporal_duration_is_valid(temp->duration);
	if (temp->duration == TEMPORALINST) 
		result = shortestline_tpointinst_geo((TemporalInst *)temp, 
			PointerGetDatum(gs), hasz);
	else if (temp->duration == TEMPORALI) 
		result = shortestline_tpointi_geo((TemporalI *)temp, 
			PointerGetDatum(gs), hasz);
	else if (temp->duration == TEMPORALSEQ) 
		result = shortestline_tpointseq_geo((TemporalSeq *)temp, 
			PointerGetDatum(gs), hasz);
	else if (temp->duration == TEMPORALS) 
		result = shortestline_tpoints_geo((TemporalS *)temp, 
			PointerGetDatum(gs), hasz);

	PG_FREE_IF_COPY(temp, 0);
	PG_FREE_IF_COPY(gs, 1);
	PG_RETURN_DATUM(result);
}

/*****************************************************************************/
/* These functions suppose that the temporal values overlap in time */

static Datum
shortestline_tpointinst_tpointinst(TemporalInst *inst1, TemporalInst *inst2)
{
	LWGEOM *lwgeoms[2];
	GSERIALIZED *gs1 = (GSERIALIZED *)PointerGetDatum(temporalinst_value(inst1));
	GSERIALIZED *gs2 = (GSERIALIZED *)PointerGetDatum(temporalinst_value(inst2));
	lwgeoms[0] = lwgeom_from_gserialized(gs1);
	lwgeoms[1] = lwgeom_from_gserialized(gs2);
	LWLINE *line = lwline_from_lwgeom_array(lwgeoms[0]->srid, 2, lwgeoms);
	Datum result = PointerGetDatum(geometry_serialize((LWGEOM *)line));
	lwgeom_free(lwgeoms[0]);
	lwgeom_free(lwgeoms[1]);
	return result;
}

static Datum
shortestline_tpointi_tpointi(TemporalI *ti1, TemporalI *ti2,
	Datum (*func)(Datum, Datum))
{
	/* Compute the distance */
	TemporalI *dist = sync_tfunc2_temporali_temporali(ti1, ti2, func, 
		FLOAT8OID);
	Datum xmin = temporali_min_value(dist);
	TemporalI *mindistance = temporali_at_value(dist, xmin);
	TimestampTz t = temporali_start_timestamp(mindistance);
	TemporalInst *inst1 = temporali_at_timestamp(ti1, t);
	TemporalInst *inst2 = temporali_at_timestamp(ti2, t);
	Datum result = shortestline_tpointinst_tpointinst(inst1, inst2);
	pfree(dist); pfree(mindistance); pfree(inst1); pfree(inst2);
	return result;
}

static Datum
shortestline_tpointseq_tpointseq(TemporalSeq *seq1, TemporalSeq *seq2,
	Datum (*func)(Datum, Datum))
{
	/* Compute the distance */
	TemporalSeq *dist = sync_tfunc2_temporalseq_temporalseq(seq1, seq2, 
		func, FLOAT8OID, NULL);
	TemporalS *mindist = temporalseq_at_min(dist);
	TimestampTz t = temporals_start_timestamp(mindist);
	/* Make a copy of the sequences with inclusive bounds */
	TemporalSeq *newseq1 = temporalseq_copy(seq1);
	newseq1->period.lower_inc = true;
	newseq1->period.upper_inc = true;
	TemporalSeq *newseq2 = temporalseq_copy(seq2);
	newseq2->period.lower_inc = true;
	newseq2->period.upper_inc = true;
	TemporalInst *inst1 = temporalseq_at_timestamp(newseq1, t);
	TemporalInst *inst2 = temporalseq_at_timestamp(newseq2, t);
	Datum result = shortestline_tpointinst_tpointinst(inst1, inst2);
	pfree(dist); pfree(mindist); pfree(inst1); pfree(inst2);
	pfree(newseq1); pfree(newseq2);
	return result;
}

static Datum
shortestline_tpoints_tpoints(TemporalS *ts1, TemporalS *ts2,
	Datum (*func)(Datum, Datum))
{
	/* Compute the distance */
	TemporalS *dist = sync_tfunc2_temporals_temporals(ts1, ts2, func, 
		FLOAT8OID, NULL);
	TemporalS *mindist = temporals_at_min(dist);
	TimestampTz t = temporals_start_timestamp(mindist);
	TemporalInst *inst1 = temporals_at_timestamp(ts1, t);
	TemporalInst *inst2 = temporals_at_timestamp(ts2, t);
	
	/* If t is at an exclusive bound */
	bool freeinst1 = (inst1 != NULL);
	if (inst1 == NULL)
	{
		int pos;
		temporals_find_timestamp(ts1, t, &pos);
		if (pos == 0)
		{
			TemporalSeq *seq = temporals_seq_n(ts1, 0);
			inst1 = temporalseq_inst_n(seq, 0);
		}
		else if (pos == ts1->count)
		{
			TemporalSeq *seq = temporals_seq_n(ts1, ts1->count - 1);
			inst1 = temporalseq_inst_n(seq, seq->count - 1);
		}
		else
		{
			TemporalSeq *seq1 = temporals_seq_n(ts1, pos - 1);
			TemporalSeq *seq2 = temporals_seq_n(ts1, pos);
			if (timestamp_cmp_internal(temporalseq_end_timestamp(seq1), t) == 0)
				inst1 = temporalseq_inst_n(seq1, seq1->count - 1);
			else
				inst1 = temporalseq_inst_n(seq2, 0);
			}		
	}
	
	/* If t is at an exclusive bound */
	bool freeinst2 = (inst2 != NULL);
	if (inst2 == NULL)
	{
		int pos;
		temporals_find_timestamp(ts2, t, &pos);
		if (pos == 0)
		{
			TemporalSeq *seq = temporals_seq_n(ts2, 0);
			inst2 = temporalseq_inst_n(seq, 0);
		}
		else if (pos == ts2->count)
		{
			TemporalSeq *seq = temporals_seq_n(ts2, ts2->count - 1);
			inst2 = temporalseq_inst_n(seq, seq->count - 1);
		}
		else
		{
			TemporalSeq *seq1 = temporals_seq_n(ts2, pos - 1);
			TemporalSeq *seq2 = temporals_seq_n(ts2, pos);
			if (timestamp_cmp_internal(temporalseq_end_timestamp(seq1), t) == 0)
				inst2 = temporalseq_inst_n(seq1, seq1->count - 1);
			else
				inst2 = temporalseq_inst_n(seq2, 0);
			}		
	}
	
	Datum result = shortestline_tpointinst_tpointinst(inst1, inst2);
	pfree(dist); pfree(mindist); 
	if (freeinst1)
		pfree(inst1); 
	if (freeinst2)
		pfree(inst2);
	return result;
}

/*****************************************************************************/

PG_FUNCTION_INFO_V1(shortestline_tpoint_tpoint);

PGDLLEXPORT Datum
shortestline_tpoint_tpoint(PG_FUNCTION_ARGS)
{
	Temporal *temp1 = PG_GETARG_TEMPORAL(0);
	Temporal *temp2 = PG_GETARG_TEMPORAL(1);
	tpoint_same_srid(temp1, temp2);
	tpoint_same_dimensionality(temp1, temp2);
	Temporal *sync1, *sync2;
	/* Return NULL if the temporal points do not intersect in time */
	if (!synchronize_temporal_temporal(temp1, temp2, &sync1, &sync2, true))
	{
		PG_FREE_IF_COPY(temp1, 0);
		PG_FREE_IF_COPY(temp2, 1);
		PG_RETURN_NULL();
	}
	
	Datum (*func)(Datum, Datum);
	point_base_type_oid(temp1->valuetypid);
	if (temp1->valuetypid == type_oid(T_GEOMETRY))
	{
		if (MOBDB_FLAGS_GET_Z(temp1->flags) && MOBDB_FLAGS_GET_Z(temp2->flags))
			func = &geom_distance3d;
		else
			func = &geom_distance2d;
	}
	else if (temp1->valuetypid == type_oid(T_GEOGRAPHY))
		func = &geog_distance;
	Datum result = 0;
	temporal_duration_is_valid(sync1->duration);
	if (sync1->duration == TEMPORALINST)
		result = shortestline_tpointinst_tpointinst((TemporalInst *)sync1,
			(TemporalInst *)sync2);
	else if (sync1->duration == TEMPORALI)
		result = shortestline_tpointi_tpointi((TemporalI *)sync1,
			(TemporalI *)sync2, func);
	else if (sync1->duration == TEMPORALSEQ)
		result = shortestline_tpointseq_tpointseq((TemporalSeq *)sync1,
			(TemporalSeq *)sync2, func);
	else if (sync1->duration == TEMPORALS)
		result = shortestline_tpoints_tpoints((TemporalS *)sync1,
			(TemporalS *)sync2, func);
	
	pfree(sync1); pfree(sync2);
	PG_FREE_IF_COPY(temp1, 0);
	PG_FREE_IF_COPY(temp2, 1);
	PG_RETURN_DATUM(result);
}

/*****************************************************************************
 * Convert a temporal point into a trajectory geometry/geography where the M  
 * coordinates encode the timestamps in number of seconds since '1970-01-01'
 * The internal representation of timestamps in PostgreSQL is in microseconds
 * since '2000-01-01'. Therefore we need to compute 
 * select date_part('epoch', timestamp '2000-01-01' - timestamp '1970-01-01')
 * which results in 946684800 
 *****************************************************************************/

static LWPOINT *
point_to_trajpoint(GSERIALIZED *gs, TimestampTz t)
{
	int32 srid = gserialized_get_srid(gs);
	bool hasz = FLAGS_GET_Z(gs->flags);
	bool geodetic = FLAGS_GET_GEODETIC(gs->flags);
	double epoch = ((double)t / 1e6) + 946684800 ;
	LWPOINT *result;
	if (hasz)
	{
		POINT3DZ point = gs_get_point3dz(gs);
		result = lwpoint_make4d(srid, point.x, point.y, point.z, epoch);
	}
	else
	{
		POINT2D point = gs_get_point2d(gs);
		result = lwpoint_make3dm(srid, point.x, point.y, epoch);
	}
	FLAGS_SET_GEODETIC(result->flags, geodetic);
	return result;
}

static Datum
tpointinst_to_geo(TemporalInst *inst)
{
	GSERIALIZED *gs = (GSERIALIZED *)PointerGetDatum(temporalinst_value(inst));
	LWPOINT *point = point_to_trajpoint(gs, inst->t);
	GSERIALIZED *result = geometry_serialize((LWGEOM *)point);
	pfree(point);
	return PointerGetDatum(result);
}

static Datum
tpointi_to_geo(TemporalI *ti)
{
	TemporalInst *inst = temporali_inst_n(ti, 0);
	GSERIALIZED *gs = (GSERIALIZED *)PointerGetDatum(temporalinst_value(inst));
	int32 srid = gserialized_get_srid(gs);
	LWGEOM **points = palloc(sizeof(LWGEOM *) * ti->count);
	for (int i = 0; i < ti->count; i++)
	{
		inst = temporali_inst_n(ti, i);
		gs = (GSERIALIZED *)PointerGetDatum(temporalinst_value(inst));
		points[i] = (LWGEOM *)point_to_trajpoint(gs, inst->t);
	}
	GSERIALIZED *result;
	if (ti->count == 1)
		result = geometry_serialize(points[0]);
	else
	{
		LWGEOM *mpoint = (LWGEOM *)lwcollection_construct(MULTIPOINTTYPE, srid,
			NULL, ti->count, points);
		result = geometry_serialize(mpoint);
		pfree(mpoint);
	}

	for (int i = 0; i < ti->count; i++)
		pfree(points[i]);
	pfree(points);
	return PointerGetDatum(result);
}

static Datum
tpointseq_to_geo(TemporalSeq *seq)
{
	LWGEOM **points = palloc(sizeof(LWGEOM *) * seq->count);
	TemporalInst *inst = temporalseq_inst_n(seq, 0);
	GSERIALIZED *gs = (GSERIALIZED *)PointerGetDatum(temporalinst_value(inst));
	int32 srid = gserialized_get_srid(gs);
	for (int i = 0; i < seq->count; i++)
	{
		inst = temporalseq_inst_n(seq, i);
		gs = (GSERIALIZED *)PointerGetDatum(temporalinst_value(inst));
		points[i] = (LWGEOM *)point_to_trajpoint(gs, inst->t);
	}
	GSERIALIZED *result;
	if (seq->count == 1)
		result = geometry_serialize(points[0]);
	else
	{
		LWGEOM *line = (LWGEOM *)lwline_from_lwgeom_array(srid, seq->count, points);
		result = geometry_serialize(line);
		pfree(line);
	}

	for (int i = 0; i < seq->count; i++)
		pfree(points[i]);
	pfree(points);

	return PointerGetDatum(result);
}

static Datum
tpoints_to_geo(TemporalS *ts)
{
	Datum *geoms = palloc(sizeof(Datum) * ts->count);
	for (int i = 0; i < ts->count; i++)
	{
		TemporalSeq *seq = temporals_seq_n(ts, i);
		geoms[i] = tpointseq_to_geo(seq);
	}
	Datum result;
	if (ts->count == 1)
		result = geoms[0];
	else
	{
		ArrayType *array = datumarr_to_array(geoms, ts->count, ts->valuetypid);
		result = call_function1(LWGEOM_collect_garray, PointerGetDatum(array));		
		for (int i = 0; i < ts->count; i++)
			pfree(DatumGetPointer(geoms[i]));
		pfree(array);
	}
	pfree(geoms);
	return result;
}

PG_FUNCTION_INFO_V1(tpoint_to_geo);

PGDLLEXPORT Datum
tpoint_to_geo(PG_FUNCTION_ARGS)
{
	Temporal *temp = PG_GETARG_TEMPORAL(0);
	Datum result = 0;
	temporal_duration_is_valid(temp->duration);
	if (temp->duration == TEMPORALINST) 
		result = tpointinst_to_geo((TemporalInst *)temp);
	else if (temp->duration == TEMPORALI) 
		result = tpointi_to_geo((TemporalI *)temp);
	else if (temp->duration == TEMPORALSEQ) 
		result = tpointseq_to_geo((TemporalSeq *)temp);
	else if (temp->duration == TEMPORALS) 
		result = tpoints_to_geo((TemporalS *)temp);
	PG_FREE_IF_COPY(temp, 0);
	PG_RETURN_DATUM(result);
}

/*****************************************************************************
 * Convert trajectory geometry/geography where the M coordinates encode the 
 * timestamps in number of seconds since '1970-01-01' into a temporal point.
 *****************************************************************************/

static TemporalInst *
trajpoint_to_tpointinst(LWPOINT *lwpoint)
{
	bool hasz = FLAGS_GET_Z(lwpoint->flags);
	bool geodetic = FLAGS_GET_GEODETIC(lwpoint->flags);
	LWPOINT *lwpoint1;
	TimestampTz t;
	if (hasz)
	{
		POINT4D point = getPoint4d(lwpoint->point, 0);
		t = (point.m - 946684800) * 1e6;
		lwpoint1 = lwpoint_make3dz(lwpoint->srid, point.x, point.y, point.z);
	}
	else
	{
		POINT3DM point = getPoint3dm(lwpoint->point, 0);
		t = (point.m - 946684800) * 1e6;
		lwpoint1 = lwpoint_make2d(lwpoint->srid, point.x, point.y);
	}
	FLAGS_SET_GEODETIC(lwpoint1->flags, geodetic);
	GSERIALIZED *gs = geometry_serialize((LWGEOM *)lwpoint1);
	Oid valuetypid = geodetic ? type_oid(T_GEOGRAPHY) : type_oid(T_GEOMETRY);
	TemporalInst *result = temporalinst_make(PointerGetDatum(gs), t, 
		valuetypid);
	pfree(gs);
	return result;	
}

static TemporalInst *
geo_to_tpointinst(GSERIALIZED *gs)
{
	/* Geometry is a POINT */
	LWGEOM *lwgeom = lwgeom_from_gserialized(gs);
	TemporalInst *result = trajpoint_to_tpointinst((LWPOINT *)lwgeom);
	lwgeom_free(lwgeom);
	return result;
}

static TemporalI *
geo_to_tpointi(GSERIALIZED *gs)
{
	TemporalI *result;
	/* Geometry is a MULTIPOINT */
	LWGEOM *lwgeom = lwgeom_from_gserialized(gs);
	bool hasz = FLAGS_GET_Z(gs->flags);
	/* Verify that is a valid set of trajectory points */
	LWCOLLECTION *lwcoll = lwgeom_as_lwcollection(lwgeom);
	double m1 = -1 * DBL_MAX, m2;
	int npoints = lwcoll->ngeoms;
	for (int i = 0; i < npoints; i++)
	{
		LWPOINT *lwpoint = (LWPOINT *)lwcoll->geoms[i];
		if (hasz)
		{
			POINT4D point = getPoint4d(lwpoint->point, 0);
			m2 = point.m;
		}
		else
		{
			POINT3DM point = getPoint3dm(lwpoint->point, 0);
			m2 = point.m;
		}
		if (m1 >= m2)
		{
			lwgeom_free(lwgeom);
			ereport(ERROR, (errcode(ERRCODE_INVALID_PARAMETER_VALUE), 
				errmsg("Trajectory must be valid")));
		}
		m1 = m2;
	}
	TemporalInst **instants = palloc(sizeof(TemporalInst *) * npoints);
	for (int i = 0; i < npoints; i++)
		instants[i] = trajpoint_to_tpointinst((LWPOINT *)lwcoll->geoms[i]);
	result = temporali_from_temporalinstarr(instants, npoints);
	
	lwgeom_free(lwgeom);
	for (int i = 0; i < npoints; i++)
		pfree(instants[i]);
	pfree(instants);
	return result;
}

static TemporalSeq *
geo_to_tpointseq(GSERIALIZED *gs)
{
	/* Geometry is a LINESTRING */
	bool hasz = FLAGS_GET_Z(gs->flags);
	LWGEOM *lwgeom = lwgeom_from_gserialized(gs);
	LWLINE *lwline = lwgeom_as_lwline(lwgeom);
	int npoints = lwline->points->npoints;
	/* 
	 * Verify that the trajectory is valid.
	 * Since calling lwgeom_is_trajectory causes discrepancies with regression
	 * tests because of the error message depends on PostGIS version, 
	 * the verification is made here.
	 */
	double m1 = -1 * DBL_MAX, m2;
	for (int i = 0; i < npoints; i++)
	{
		if (hasz)
		{
			POINT4D point = getPoint4d(lwline->points, i);
			m2 = point.m;
		}
		else
		{
			POINT3DM point = getPoint3dm(lwline->points, i);
			m2 = point.m;
		}
		if (m1 >= m2)
		{
			lwgeom_free(lwgeom);
			ereport(ERROR, (errcode(ERRCODE_INVALID_PARAMETER_VALUE), 
				errmsg("Trajectory must be valid")));
		}
		m1 = m2;
	}
	TemporalInst **instants = palloc(sizeof(TemporalInst *) * npoints);
	for (int i = 0; i < npoints; i++)
	{
		/* Returns freshly allocated LWPOINT */
		LWPOINT *lwpoint = lwline_get_lwpoint(lwline, i);
		instants[i] = trajpoint_to_tpointinst(lwpoint);
		lwpoint_free(lwpoint);
	}
	TemporalSeq *result = temporalseq_from_temporalinstarr(instants, 
		npoints, true, true, true);
	for (int i = 0; i < npoints; i++)
		pfree(instants[i]);
	pfree(instants);
	lwgeom_free(lwgeom);
	return result;
}

static TemporalS *
geo_to_tpoints(GSERIALIZED *gs)
{
	TemporalS *result;
	/* Geometry is a MULTILINESTRING or a COLLECTION */
	LWGEOM *lwgeom = lwgeom_from_gserialized(gs);
	LWCOLLECTION *lwcoll = lwgeom_as_lwcollection(lwgeom);
	int ngeoms = lwcoll->ngeoms;
	for (int i = 0; i < ngeoms; i++)
	{
		LWGEOM *lwgeom1 = lwcoll->geoms[i];
		if (lwgeom1->type != POINTTYPE && lwgeom1->type != LINETYPE)
		{
			lwgeom_free(lwgeom);
			ereport(ERROR, (errcode(ERRCODE_INVALID_PARAMETER_VALUE), 
				errmsg("Component geometry/geography must be of type Point(Z)M or Linestring(Z)M")));
		}
	}
	
	TemporalSeq **sequences = palloc(sizeof(TemporalSeq *) * ngeoms);
	for (int i = 0; i < ngeoms; i++)
	{
		LWGEOM *lwgeom1 = lwcoll->geoms[i];
		GSERIALIZED *gs1 = geometry_serialize(lwgeom1);
		if (lwgeom1->type == POINTTYPE)
		{
			TemporalInst *inst = geo_to_tpointinst(gs1);
			sequences[i] = temporalseq_from_temporalinstarr(&inst, 1,
				true, true, false); 
			pfree(inst);
		}
		else /* lwgeom1->type == LINETYPE */
			sequences[i] = geo_to_tpointseq(gs1);
		pfree(gs1);
	}
	result = temporals_from_temporalseqarr(sequences, 
		ngeoms, false);
	for (int i = 0; i < ngeoms; i++)
		pfree(sequences[i]);
	pfree(sequences);
	lwgeom_free(lwgeom);
	return result;
}

PG_FUNCTION_INFO_V1(geo_to_tpoint);

PGDLLEXPORT Datum
geo_to_tpoint(PG_FUNCTION_ARGS)
{
	GSERIALIZED *gs = PG_GETARG_GSERIALIZED_P(0);
	if (gserialized_is_empty(gs))
	{
		PG_FREE_IF_COPY(gs, 0);
		ereport(ERROR, (errcode(ERRCODE_INVALID_PARAMETER_VALUE), 
			errmsg("Input trajectory cannot be empty")));
	}
	if (! FLAGS_GET_M(gs->flags))
	{
		PG_FREE_IF_COPY(gs, 0);
		ereport(ERROR, (errcode(ERRCODE_INVALID_PARAMETER_VALUE), 
			errmsg("Input trajectory do not have M values")));
	}
	
	Temporal *result;
	if (gserialized_get_type(gs) == POINTTYPE)
		result = (Temporal *)geo_to_tpointinst(gs);
	else if (gserialized_get_type(gs) == MULTIPOINTTYPE)
		result = (Temporal *)geo_to_tpointi(gs);
	else if (gserialized_get_type(gs) == LINETYPE)
		result = (Temporal *)geo_to_tpointseq(gs);
	else if (gserialized_get_type(gs) == MULTILINETYPE ||
		gserialized_get_type(gs) == COLLECTIONTYPE)
		result = (Temporal *)geo_to_tpoints(gs);
	else
		ereport(ERROR, (errcode(ERRCODE_INTERNAL_ERROR), 
			errmsg("Invalid geometry type for trajectory")));
	
	PG_FREE_IF_COPY(gs, 0);
	PG_RETURN_POINTER(result);
}

/*****************************************************************************/<|MERGE_RESOLUTION|>--- conflicted
+++ resolved
@@ -1535,16 +1535,12 @@
 	for (int i = 0; i < ti->count; i++)
 	{
 		TemporalInst *inst = temporali_inst_n(ti, i);
-<<<<<<< HEAD
 		Datum value = temporalinst_value(inst);
 #if MOBDB_POSTGIS_VERSION >= 30
 		if (DatumGetBool(call_function2(ST_Intersects, value, geom)))
 #else	
 		if (DatumGetBool(call_function2(intersects, value, geom)))
 #endif
-=======
-		if (DatumGetBool(call_function2(intersects, temporalinst_value(inst), geom)))
->>>>>>> ab4c22f6
 			instants[k++] = inst;
 	}
 	TemporalI *result = NULL;
@@ -1865,16 +1861,12 @@
 	for (int i = 0; i < ti->count; i++)
 	{
 		TemporalInst *inst = temporali_inst_n(ti, i);
-<<<<<<< HEAD
 		Datum value = temporalinst_value(inst);
 #if MOBDB_POSTGIS_VERSION >= 30
 		if (!DatumGetBool(call_function2(ST_Intersects, value, geom)))
 #else	
 		if (!DatumGetBool(call_function2(intersects, value, geom)))
 #endif
-=======
-		if (!DatumGetBool(call_function2(intersects, temporalinst_value(inst), geom)))
->>>>>>> ab4c22f6
 			instants[k++] = inst;
 	}
 	TemporalI *result = NULL;
