--- conflicted
+++ resolved
@@ -3619,11 +3619,7 @@
 
 	<chapter id="tutorial">
 		<title>MobilityDB Tutorial</title>
-<<<<<<< HEAD
-		<para>In order to illustrate the capabilities of MobilityDB, we give in this section an example use case that loads, explores, and query mobility data. The data used is based on the <ulink url="http://dna.fernuni-hagen.de/secondo/BerlinMOD/BerlinMOD.html">BerlinMOD</ulink> benchmark for moving object databases and is available as a <ulink url="https://docs.mobilitydb.com/data/berlinmod_data.zip">ZIP</ulink> file.</para>
-=======
-		<para>To illustrate the capabilities of MobilityDB, we give in this section an example use case that loads, explores, and query mobility data. The data used is based on the <ulink url="http://dna.fernuni-hagen.de/secondo/BerlinMOD/BerlinMOD.html">BerlinMOD</ulink> benchmark for moving object databases and is available as a ZIP file <ulink url="https://docs.mobilitydb.com/data/berlinmod_data.zip">here</ulink>.</para>
->>>>>>> 1a3da269
+		<para>To illustrate the capabilities of MobilityDB, we give in this section an example use case that loads, explores, and query mobility data. The data used is based on the <ulink url="http://dna.fernuni-hagen.de/secondo/BerlinMOD/BerlinMOD.html">BerlinMOD</ulink> benchmark for moving object databases and is available as a <ulink url="https://docs.mobilitydb.com/data/berlinmod_data.zip">ZIP</ulink> file.</para>
 		
 		<sect1>
 			<title>Installation</title>
