/*****************************************************************************
 *
 * temporalseq.c
 *	  Basic functions for temporal sequences.
 *
 * Portions Copyright (c) 2019, Esteban Zimanyi, Arthur Lesuisse, 
 * 		Universite Libre de Bruxelles
 * Portions Copyright (c) 1996-2019, PostgreSQL Global Development Group
 * Portions Copyright (c) 1994, Regents of the University of California
 *
 *****************************************************************************/

#include "temporalseq.h"

#include <assert.h>
#include <access/hash.h>
#include <libpq/pqformat.h>
#include <utils/builtins.h>
#include <utils/timestamp.h>

#include "timestampset.h"
#include "period.h"
#include "periodset.h"
#include "timeops.h"
#include "doublen.h"
#include "temporaltypes.h"
#include "oidcache.h"
#include "temporal_util.h"
#include "temporal_boxops.h"
#include "rangetypes_ext.h"

#ifdef WITH_POSTGIS
#include "tpoint.h"
#include "tpoint_spatialfuncs.h"
#include "tpoint_boxops.h"
#endif

/*****************************************************************************
 * General functions
 *****************************************************************************/

/* PRECOMPUTED TRAJECTORIES
 * The memory structure of a TemporalSeq with, e.g., 2 instants and 
 * a precomputed trajectory is as follows
 *
 *	-------------------------------------------------------------------
 *	( TemporalSeq | offset_0 | offset_1 | offset_2 | offset_3 )_X | ...
 *	-------------------------------------------------------------------
 *	------------------------------------------------------------------------
 *	( TemporalInst_0 )_X | ( TemporalInst_1 )_X | ( bbox )_X | ( Traj )_X  |
 *	------------------------------------------------------------------------
 *
 * where the X are unused bytes added for double padding, offset_0 to offset_1
 * are offsets for the corresponding instants, offset_2 is the offset for the 
 * bounding box and offset_3 is the offset for the precomputed trajectory. 
 * Precomputed trajectories are only kept for temporal points of sequence 
 * duration.
 */

/* Pointer to the offset array of a TemporalSeq */

size_t *
temporalseq_offsets_ptr(TemporalSeq *seq)
{
	return (size_t *) (((char *)seq) + sizeof(TemporalSeq));
}

/* Pointer to the first TemporalInst */

char * 
temporalseq_data_ptr(TemporalSeq *seq)
{
	return (char *)seq + double_pad(sizeof(TemporalSeq) + 
		sizeof(size_t) * (seq->count+2));
}

/* N-th TemporalInst of a TemporalSeq */

TemporalInst *
temporalseq_inst_n(TemporalSeq *seq, int index)
{
	size_t *offsets = temporalseq_offsets_ptr(seq);
	return (TemporalInst *) (temporalseq_data_ptr(seq) + offsets[index]);
}

/* Pointer to the bounding box of a TemporalSeq */

void * 
temporalseq_bbox_ptr(TemporalSeq *seq) 
{
	size_t *offsets = temporalseq_offsets_ptr(seq);
	return temporalseq_data_ptr(seq) + offsets[seq->count];
}

/* Copy the bounding box of a TemporalSeq in the first argument */

void 
temporalseq_bbox(void *box, TemporalSeq *seq) 
{
	void *box1 = temporalseq_bbox_ptr(seq);
	size_t bboxsize = temporal_bbox_size(seq->valuetypid);
	memcpy(box, box1, bboxsize);
	return;
}

/* 
 * Are the three temporal instant values collinear?
 * These functions supposes that the segments are not constant.
 */

static bool
float_collinear(double x1, double x2, double x3,
	TimestampTz t1, TimestampTz t2, TimestampTz t3)
{
	double duration1 = (double) (t2 - t1);
	double duration2 = (double) (t3 - t2);
	if (duration1 < duration2)
	{
		double ratio = duration1 / duration2;
		x3 = x2 + (x3 - x2) * ratio;
	}
	else if (duration1 > duration2)
	{
		double ratio = duration2 / duration1;
		x1 = x1 + (x2 - x1) * ratio;
	}
	double d1 = x2 - x1;
	double d2 = x3 - x2;
	return (fabs(d1-d2) <= EPSILON);
}

static bool
double2_collinear(double2 *x1, double2 *x2, double2 *x3,
	TimestampTz t1, TimestampTz t2, TimestampTz t3)
{
	double duration1 = (double) (t2 - t1);
	double duration2 = (double) (t3 - t2);
	double2 *x1new, *x3new;
	if (duration1 < duration2)
	{
		double ratio = duration1 / duration2;
		x3new = double2_construct(
			x2->a + (x3->a - x2->a) * ratio,
			x2->b + (x3->b - x2->b) * ratio);
	}
	else
		x3new = x3;
	if (duration1 > duration2)
	{
		double ratio = duration2 / duration1;
		x1new = double2_construct(
			x1->a + (x2->a - x1->a) * ratio,
			x1->b = x1->b + (x2->b - x1->b) * ratio);
	}
	else
		x1new = x1;
	double d1a = x2->a - x1->a;
	double d1b = x2->b - x1->b;
	double d2a = x3->a - x2->a;
	double d2b = x3->b - x2->b;
	bool result = (fabs(d1a-d2a) <= EPSILON && fabs(d1b-d2b) <= EPSILON);
	if (duration1 < duration2)
		pfree(x3new);
	if (duration1 > duration2)
		pfree(x1new);
	return result;
}

#ifdef WITH_POSTGIS
static bool
point_collinear(Datum value1, Datum value2, Datum value3,
	TimestampTz t1, TimestampTz t2, TimestampTz t3, bool hasz)
{
	double duration1 = (double) (t2 - t1);
	double duration2 = (double) (t3 - t2);
	void *tofree = NULL;
	if (duration1 < duration2)
	{
		double ratio = duration1 / duration2;
		Datum line = geompoint_trajectory(value2, value3);
		value3 = call_function2(LWGEOM_line_interpolate_point, 
			line, Float8GetDatum(ratio));
		pfree(DatumGetPointer(line));
		tofree = DatumGetPointer(value3);
	}
	else if (duration1 > duration2)
	{
		double ratio = duration2 / duration1;
		Datum line = geompoint_trajectory(value1, value2);
		value1 = call_function2(LWGEOM_line_interpolate_point, 
			line, Float8GetDatum(ratio));
		pfree(DatumGetPointer(line)); 
		tofree = DatumGetPointer(value1);
	}
	bool result;
	if (hasz)
	{
		POINT3DZ point1 = datum_get_point3dz(value1);
		POINT3DZ point2 = datum_get_point3dz(value2);
		POINT3DZ point3 = datum_get_point3dz(value3);
		double dx1 = point2.x - point1.x;
		double dy1 = point2.y - point1.y;
		double dz1 = point2.z - point1.z;
		double dx2 = point3.x - point2.x;
		double dy2 = point3.y - point2.y;
		double dz2 = point3.z - point2.z;
		result = fabs(dx1-dx2) <= EPSILON && fabs(dy1-dy2) <= EPSILON && 
			fabs(dz1-dz2) <= EPSILON;
	}
	else
	{
		POINT2D point1 = datum_get_point2d(value1);
		POINT2D point2 = datum_get_point2d(value2);
		POINT2D point3 = datum_get_point2d(value3);
		double dx1 = point2.x - point1.x;
		double dy1 = point2.y - point1.y;
		double dx2 = point3.x - point2.x;
		double dy2 = point3.y - point2.y;
		result = fabs(dx1-dx2) <= EPSILON && fabs(dy1-dy2) <= EPSILON;
	}
	if (tofree != NULL) 
		pfree(tofree);
	return result;
}

static bool
double3_collinear(double3 *x1, double3 *x2, double3 *x3,
	TimestampTz t1, TimestampTz t2, TimestampTz t3)
{
	double duration1 = (double) (t2 - t1);
	double duration2 = (double) (t3 - t2);
	double3 *x1new, *x3new;
	if (duration1 < duration2)
	{
		double ratio = duration1 / duration2;
		x3new = double3_construct(
			x2->a + (x3->a - x2->a) * ratio,
			x2->b + (x3->b - x2->b) * ratio,
			x2->c + (x3->c - x2->c) * ratio);
	}
	else
		x3new = x3;
	if (duration1 > duration2)
	{
		double ratio = duration2 / duration1;
		x1new = double3_construct(
			x1->a + (x2->a - x1->a) * ratio,
			x1->b + (x2->b - x1->b) * ratio,
			x1->c + (x2->c - x1->c) * ratio);
	}
	else
		x1new = x1;
	double d1a = x2->a - x1->a;
	double d1b = x2->b - x1->b;
	double d1c = x2->c - x1->c;
	double d2a = x3->a - x2->a;
	double d2b = x3->b - x2->b;
	double d2c = x3->c - x2->c;
	bool result = (fabs(d1a-d2a) <= EPSILON && fabs(d1b-d2b) <= EPSILON && 
		fabs(d1c-d2c) <= EPSILON);
	if (duration1 < duration2)
		pfree(x3new);
	if (duration1 > duration2)
		pfree(x1new);
	return result;
}

static bool
double4_collinear(double4 *x1, double4 *x2, double4 *x3,
	TimestampTz t1, TimestampTz t2, TimestampTz t3)
{
	double duration1 = (double) (t2 - t1);
	double duration2 = (double) (t3 - t2);
	double4 *x1new, *x3new;
	if (duration1 < duration2)
	{
		double ratio = duration1 / duration2;
		x3new = double4_construct(
			x2->a + (x3->a - x2->a) * ratio,
			x2->b + (x3->b - x2->b) * ratio,
			x2->c + (x3->c - x2->c) * ratio,
			x2->d + (x3->d - x2->d) * ratio);
	}
	else
		x3new = x3;
	if (duration1 > duration2)
	{
		double ratio = duration2 / duration1;
		x1new = double4_construct(
			x1->a + (x2->a - x1->a) * ratio,
			x1->b + (x2->b - x1->b) * ratio,
			x1->c + (x2->c - x1->c) * ratio,
			x1->d + (x2->c - x1->d) * ratio);
	}
	else
		x1new = x1;
	double d1a = x2->a - x1->a;
	double d1b = x2->b - x1->b;
	double d1c = x2->c - x1->c;
	double d1d = x2->d - x1->d;
	double d2a = x3->a - x2->a;
	double d2b = x3->b - x2->b;
	double d2c = x3->c - x2->c;
	double d2d = x3->d - x2->d;
	bool result = (fabs(d1a-d2a) <= EPSILON && fabs(d1b-d2b) <= EPSILON && 
		fabs(d1c-d2c) <= EPSILON && fabs(d1d-d2d) <= EPSILON);
	if (duration1 < duration2)
		pfree(x3new);
	if (duration1 > duration2)
		pfree(x1new);
	return result;
}
#endif

static bool
datum_collinear(Oid valuetypid, Datum value1, Datum value2, Datum value3,
	TimestampTz t1, TimestampTz t2, TimestampTz t3)
{
	if (valuetypid == FLOAT8OID)
		return float_collinear(DatumGetFloat8(value1), DatumGetFloat8(value2), 
			DatumGetFloat8(value3), t1, t2, t3);
	if (valuetypid == type_oid(T_DOUBLE2))
		return double2_collinear(DatumGetDouble2P(value1), DatumGetDouble2P(value2), 
			DatumGetDouble2P(value3), t1, t2, t3);
#ifdef WITH_POSTGIS
	if (valuetypid == type_oid(T_GEOMETRY))
	{
		GSERIALIZED *gs = (GSERIALIZED *)DatumGetPointer(value1);
		bool hasz = FLAGS_GET_Z(gs->flags);
		return point_collinear(value1, value2, value3, t1, t2, t3, hasz);
	}
	if (valuetypid == type_oid(T_DOUBLE3))
		return double3_collinear(DatumGetDouble3P(value1), DatumGetDouble3P(value2), 
			DatumGetDouble3P(value3), t1, t2, t3);
	if (valuetypid == type_oid(T_DOUBLE4))
		return double4_collinear(DatumGetDouble4P(value1), DatumGetDouble4P(value2), 
			DatumGetDouble4P(value3), t1, t2, t3);
#endif
	return false;
}

static bool
temporalinst_collinear(TemporalInst *inst1, TemporalInst *inst2, 
	TemporalInst *inst3)
{
	Oid valuetypid = inst1->valuetypid;
	if (valuetypid == FLOAT8OID)
	{
		double x1 = DatumGetFloat8(temporalinst_value(inst1));
		double x2 = DatumGetFloat8(temporalinst_value(inst2));
		double x3 = DatumGetFloat8(temporalinst_value(inst3));
		return float_collinear(x1, x2, x3, inst1->t, inst2->t, inst3->t);
	}
	if (valuetypid == type_oid(T_DOUBLE2))
	{
		double2 *x1 = DatumGetDouble2P(temporalinst_value(inst1));
		double2 *x2 = DatumGetDouble2P(temporalinst_value(inst2));
		double2 *x3 = DatumGetDouble2P(temporalinst_value(inst3));
		return double2_collinear(x1, x2, x3, inst1->t, inst2->t, inst3->t);
	}
#ifdef WITH_POSTGIS
	if (valuetypid == type_oid(T_GEOMETRY))
	{
		Datum value1 = temporalinst_value(inst1);
		Datum value2 = temporalinst_value(inst2);
		Datum value3 = temporalinst_value(inst3);
		return point_collinear(value1, value2, value3, 
				inst1->t, inst2->t, inst3->t, MOBDB_FLAGS_GET_Z(inst1->flags));
	}
	if (valuetypid == type_oid(T_DOUBLE3))
	{
		double3 *x1 = DatumGetDouble3P(temporalinst_value(inst1));
		double3 *x2 = DatumGetDouble3P(temporalinst_value(inst2));
		double3 *x3 = DatumGetDouble3P(temporalinst_value(inst3));
		return double3_collinear(x1, x2, x3, inst1->t, inst2->t, inst3->t);
	}
	if (valuetypid == type_oid(T_DOUBLE4))
	{
		double4 *x1 = DatumGetDouble4P(temporalinst_value(inst1));
		double4 *x2 = DatumGetDouble4P(temporalinst_value(inst2));
		double4 *x3 = DatumGetDouble4P(temporalinst_value(inst3));
		return double4_collinear(x1, x2, x3, inst1->t, inst2->t, inst3->t);
	}
#endif
	return false;
}

/*
 * Normalize an array of instants.
 * The function assumes that there are at least 2 instants.
 * The function does not create new instants, it creates an array of pointers
 * to a subset of the instants passed in the first argument.
 */
static TemporalInst **
temporalinstarr_normalize(TemporalInst **instants, int count, int *newcount)
{
	Oid valuetypid = instants[0]->valuetypid;
	TemporalInst **result = palloc(sizeof(TemporalInst *) * count);
	/* Remove redundant instants */ 
	TemporalInst *inst1 = instants[0];
	Datum value1 = temporalinst_value(inst1);
	TemporalInst *inst2 = instants[1];
	Datum value2 = temporalinst_value(inst2);
	bool continuous = MOBDB_FLAGS_GET_CONTINUOUS(instants[0]->flags);
	result[0] = inst1;
	int k = 1;
	for (int i = 2; i < count; i++)
	{
		TemporalInst *inst3 = instants[i];
		Datum value3 = temporalinst_value(inst3);
		if (
			/* discrete sequences and 2 consecutive instants that have the same value 
				... 1@t1, 1@t2, 2@t3, ... -> ... 1@t1, 2@t3, ...
			*/
			(!continuous && datum_eq(value1, value2, valuetypid))
			||
			/* 3 consecutive float/point instants that have the same value 
				... 1@t1, 1@t2, 1@t3, ... -> ... 1@t1, 1@t3, ...
			*/
			(datum_eq(value1, value2, valuetypid) && datum_eq(value2, value3, valuetypid))
			||
			/* collinear float/point instants
				... 1@t1, 2@t2, 3@t3, ... -> ... 1@t1, 3@t3, ...
			*/
			(datum_collinear(valuetypid, value1, value2, value3, inst1->t, inst2->t, inst3->t))
			)
		{
			inst2 = inst3; value2 = value3;
		} 
		else 
		{
			result[k++] = inst2;
			inst1 = inst2; value1 = value2;
			inst2 = inst3; value2 = value3;
		}
	}
	result[k++] = inst2;
	*newcount = k;
	return result;
}

/*****************************************************************************/

/* Join two temporal sequences 
 * This function is called when normalizing an array of sequences. It supposes
 * that the two sequences are adjacent. The resulting sequence will remove the
 * last and/or the first instant of the first/second sequence depending on the
 * values of the last two Boolean arguments */

static TemporalSeq *
temporalseq_join(TemporalSeq *seq1, TemporalSeq *seq2, bool last, bool first)
{
	int count1 = last ? seq1->count - 1 : seq1->count;
	int start2 = first ? 1 : 0;
	TemporalInst **instants = palloc(sizeof(TemporalInst *) * 
		(count1 + seq2->count - start2));
	int k = 0;
	for (int i = 0; i < count1; i++)
		instants[k++] = temporalseq_inst_n(seq1, i);
	for (int i = start2; i < seq2->count; i++)
		instants[k++] = temporalseq_inst_n(seq2, i);
	TemporalSeq *result = temporalseq_from_temporalinstarr(instants, k, 
		seq1->period.lower_inc, seq2->period.upper_inc, false);
	
	pfree(instants); 

	return result;
}

/*
 * Normalize an array of temporal sequences values. 
 * It is supposed that each individual sequence is already normalized.
 * The sequences may be non-contiguous but must ordered and non-overlapping.
 * The function creates new sequences and does not free the original sequences.
 */
TemporalSeq **
temporalseqarr_normalize(TemporalSeq **sequences, int count, int *newcount)
{
	TemporalSeq **result = palloc(sizeof(TemporalSeq *) * count);
	/* seq1 is the sequence to which we try to join subsequent seq2 */
	TemporalSeq *seq1 = sequences[0];
	Oid valuetypid = seq1->valuetypid;
	bool continuous = MOBDB_FLAGS_GET_CONTINUOUS(seq1->flags);
	bool isnew = false;
	int k = 0;
	for (int i = 1; i < count; i++)
	{
		TemporalSeq *seq2 = sequences[i];
		TemporalInst *last2 = (seq1->count == 1) ? NULL : 
			temporalseq_inst_n(seq1, seq1->count - 2); 
		Datum last2value = (seq1->count == 1) ? 0 : 
			temporalinst_value(last2);
		TemporalInst *last1 = temporalseq_inst_n(seq1, seq1->count - 1);
		Datum last1value = temporalinst_value(last1);
		TemporalInst *first1 = temporalseq_inst_n(seq2, 0);
		Datum first1value = temporalinst_value(first1);
		TemporalInst *first2 = (seq2->count == 1) ? NULL : 
			temporalseq_inst_n(seq2, 1); 
		Datum first2value = (seq2->count == 1) ? 0 : 
			temporalinst_value(first2);
		bool adjacent = 
			timestamp_cmp_internal(seq1->period.upper, seq2->period.lower) == 0 && 
			(seq1->period.upper_inc || seq2->period.lower_inc);
		/* If they are adjacent and not instantaneous */
		if (adjacent && last2 != NULL && first2 != NULL && (
			/* If discrete and the last segment of the first sequence is constant 
			   ..., 1@t1, 1@t2) [1@t2, 1@t3, ... -> ..., 1@t1, 2@t3, ... 
			   ..., 1@t1, 1@t2) [1@t2, 2@t3, ... -> ..., 1@t1, 2@t3, ... 
			   ..., 1@t1, 1@t2] (1@t2, 2@t3, ... -> ..., 1@t1, 2@t3, ... 
			 */
			(!continuous && 
			datum_eq(last2value, last1value, valuetypid) && 
			datum_eq(last1value, first1value, valuetypid))
			||			
			/* If the last/first segments are constant and equal 
			   ..., 1@t1, 1@t2] (1@t2, 1@t3, ... -> ..., 1@t1, 1@t3, ... 
			 */
			(datum_eq(last2value, last1value, valuetypid) &&
			datum_eq(last1value, first1value, valuetypid) && 
			datum_eq(first1value, first2value, valuetypid))
			||			
			/* If float/point sequences and collinear last/first segments having the same duration 
			   ..., 1@t1, 2@t2) [2@t2, 3@t3, ... -> ..., 1@t1, 3@t3, ... 
			*/
			(datum_eq(last1value, first1value, valuetypid) && 
			temporalinst_collinear(last2, first1, first2))
			))
		{
			/* Remove the last and first instants of the sequences */
			seq1 = temporalseq_join(seq1, seq2, true, true);
			isnew = true;
		}
		/* If discrete sequences and the first one has an exclusive upper bound, 
		   by definition the first sequence has the last segment constant
		   ..., 1@t1, 1@t2) [2@t2, 3@t3, ... -> ..., 1@t1, 2@t2, 3@t3, ... 
		   ..., 1@t1, 1@t2) [2@t2] -> ..., 1@t1, 2@t2]
		 */
		else if (adjacent && !continuous && !seq1->period.upper_inc)
		{
			/* Remove the last instant of the first sequence */
			seq1 = temporalseq_join(seq1, seq2, true, false);
			isnew = true;
		}
		/* If they are adjacent and have equal last/first value respectively 
			Discrete
			... 1@t1, 2@t2], (2@t2, 1@t3, ... -> ..., 1@t1, 2@t2, 1@t3, ...
			[1@t1], (1@t1, 2@t2, ... -> ..., 1@t1, 2@t2
			Continuous	
			..., 1@t1, 2@t2), [2@t2, 1@t3, ... -> ..., 1@t1, 2@t2, 1@t3, ...
			..., 1@t1, 2@t2], (2@t2, 1@t3, ... -> ..., 1@t1, 2@t2, 1@t3, ...
			..., 1@t1, 2@t2), [2@t2] -> ..., 1@t1, 2@t2]
			[1@t1],(1@t1, 2@t2, ... -> [1@t1, 2@t2, ...
		*/
		else if (adjacent && datum_eq(last1value, first1value, valuetypid))
		{
			/* Remove the first instant of the second sequence */
			seq1 = temporalseq_join(seq1, seq2, false, true);
			isnew = true;
		} 
		else 
		{
			result[k++] = isnew ? seq1 : temporalseq_copy(seq1);
			seq1 = seq2;
			isnew = false;
		}
	}
	result[k++] = isnew ? seq1 : temporalseq_copy(seq1);
	*newcount = k;
	return result;
}

/*****************************************************************************/

/* Construct a TemporalSeq from an array of TemporalInst and the bounds.
 * Depending on the value of the normalize argument, the resulting sequence
 * will be normalized. */
TemporalSeq *
temporalseq_from_temporalinstarr(TemporalInst **instants, int count, 
   bool lower_inc, bool upper_inc, bool normalize)
{
	Oid valuetypid = instants[0]->valuetypid;
	/* Test the validity of the instants and the bounds */
	assert(count > 0);
	if (count == 1 && (!lower_inc || !upper_inc))
		ereport(ERROR, (errcode(ERRCODE_RESTRICT_VIOLATION), 
			errmsg("Instant sequence must have inclusive bounds")));
#ifdef WITH_POSTGIS
	bool isgeo = (valuetypid == type_oid(T_GEOMETRY) ||
		valuetypid == type_oid(T_GEOGRAPHY));
	bool hasz = false;
	int srid;
	if (isgeo)
	{
		hasz = MOBDB_FLAGS_GET_Z(instants[0]->flags);
		srid = tpoint_srid_internal((Temporal *)instants[0]);
	}
#endif
	for (int i = 1; i < count; i++)
	{
		if (timestamp_cmp_internal(instants[i - 1]->t, instants[i]->t) >= 0)
			ereport(ERROR, (errcode(ERRCODE_RESTRICT_VIOLATION), 
				errmsg("Invalid timestamps for temporal value")));
#ifdef WITH_POSTGIS
		if (isgeo)
		{
			if (tpoint_srid_internal((Temporal *)instants[i]) != srid)
				ereport(ERROR, (errcode(ERRCODE_RESTRICT_VIOLATION), 
					errmsg("All geometries composing a temporal point must be of the same SRID")));
			if (MOBDB_FLAGS_GET_Z(instants[i]->flags) != hasz)
				ereport(ERROR, (errcode(ERRCODE_RESTRICT_VIOLATION), 
					errmsg("All geometries composing a temporal point must be of the same dimensionality")));
		}
#endif
	}
	bool continuous = MOBDB_FLAGS_GET_CONTINUOUS(instants[0]->flags);
	if (!continuous && count > 1 && !upper_inc &&
		datum_ne(temporalinst_value(instants[count - 1]), 
			temporalinst_value(instants[count - 2]), valuetypid))
		ereport(ERROR, (errcode(ERRCODE_RESTRICT_VIOLATION), 
			errmsg("Invalid end value for temporal sequence")));

	/* Normalize the array of instants */
	TemporalInst **newinstants = instants;
	int newcount = count;
	if (normalize && count > 2)
		newinstants = temporalinstarr_normalize(instants, count, &newcount);
	/* Get the bounding box size */
	size_t bboxsize = temporal_bbox_size(valuetypid);
	size_t memsize = double_pad(bboxsize);
	/* Add the size of composing instants */
	for (int i = 0; i < newcount; i++)
		memsize += double_pad(VARSIZE(newinstants[i]));
	/* Precompute the trajectory */
#ifdef WITH_POSTGIS
	bool trajectory = false; /* keep compiler quiet */
	Datum traj = 0; /* keep compiler quiet */
	if (isgeo)
	{
		trajectory = type_has_precomputed_trajectory(valuetypid);  
		if (trajectory)
		{
			/* A trajectory is a geometry/geography, either a point or a 
			 * linestring, which may be self-intersecting */
			traj = tpointseq_make_trajectory(newinstants, newcount);
			memsize += double_pad(VARSIZE(DatumGetPointer(traj)));
		}
	}
#endif
	/* Add the size of the struct and the offset array */
	size_t pdata = double_pad(sizeof(TemporalSeq) + (newcount + 2) * sizeof(size_t));
	/* Create the TemporalSeq */
	TemporalSeq *result = palloc0(pdata + memsize);
	SET_VARSIZE(result, pdata + memsize);
	result->count = newcount;
	result->valuetypid = valuetypid;
	result->duration = TEMPORALSEQ;
	period_set(&result->period, newinstants[0]->t, newinstants[newcount - 1]->t,
		lower_inc, upper_inc);
	MOBDB_FLAGS_SET_CONTINUOUS(result->flags, continuous);
#ifdef WITH_POSTGIS
	if (isgeo)
		MOBDB_FLAGS_SET_Z(result->flags, hasz);
#endif
	/* Initialization of the variable-length part */
	size_t *offsets = temporalseq_offsets_ptr(result);
	size_t pos = 0;
	for (int i = 0; i < newcount; i++)
	{
		memcpy(((char *)result) + pdata + pos, newinstants[i], 
			VARSIZE(newinstants[i]));
		offsets[i] = pos;
		pos += double_pad(VARSIZE(newinstants[i]));
	}
	/*
	 * Precompute the bounding box 
	 * Only external types have precomputed bounding box, internal types such
	 * as double2, double3, or double4 do not have precomputed bounding box.
	 * For temporal points the bounding box is computed from the trajectory 
	 * for efficiency reasons.
	 */
	if (bboxsize != 0)
	{
		void *bbox = ((char *) result) + pdata + pos;
#ifdef WITH_POSTGIS
		if (trajectory)
		{
			geo_to_stbox_internal(bbox, (GSERIALIZED *)DatumGetPointer(traj));
			((STBOX *)bbox)->tmin = result->period.lower;
			((STBOX *)bbox)->tmax = result->period.upper;
			MOBDB_FLAGS_SET_T(((STBOX *)bbox)->flags, true);
		}
		else
#endif
			temporalseq_make_bbox(bbox, newinstants, newcount, 
				lower_inc, upper_inc);
		offsets[newcount] = pos;
		pos += double_pad(bboxsize);
	}
#ifdef WITH_POSTGIS
	if (isgeo && trajectory)
	{
		offsets[newcount + 1] = pos;
		memcpy(((char *) result) + pdata + pos, DatumGetPointer(traj),
			VARSIZE(DatumGetPointer(traj)));
		pfree(DatumGetPointer(traj));
	}
#endif

	if (normalize && count > 2)
		pfree(newinstants);

	return result;
}

/* Append a TemporalInst to a TemporalSeq */

TemporalSeq *
temporalseq_append_instant(TemporalSeq *seq, TemporalInst *inst)
{
	Oid valuetypid = seq->valuetypid;
	/* Test the validity of the instant */
	TemporalInst *inst1 = temporalseq_inst_n(seq, seq->count - 1);
	if (timestamp_cmp_internal(inst1->t, inst->t) >= 0)
			ereport(ERROR, (errcode(ERRCODE_RESTRICT_VIOLATION), 
				errmsg("Invalid timestamps for temporal value")));
#ifdef WITH_POSTGIS
	bool isgeo = false;
	if (valuetypid == type_oid(T_GEOMETRY) ||
		valuetypid == type_oid(T_GEOGRAPHY))
	{
		isgeo = true;
		if (tpoint_srid_internal((Temporal *)inst) != 
			tpoint_srid_internal((Temporal *)seq))
			ereport(ERROR, (errcode(ERRCODE_RESTRICT_VIOLATION), 
				errmsg("All geometries composing a temporal point must be of the same SRID")));
		if (MOBDB_FLAGS_GET_Z(inst->flags) != MOBDB_FLAGS_GET_Z(seq->flags))
			ereport(ERROR, (errcode(ERRCODE_RESTRICT_VIOLATION), 
				errmsg("All geometries composing a temporal point must be of the same dimensionality")));
	}
#endif
	bool continuous = MOBDB_FLAGS_GET_CONTINUOUS(seq->flags);
	/* Normalize the result */
	int newcount = seq->count + 1;
	if (seq->count > 1)
	{
		inst1 = temporalseq_inst_n(seq, seq->count - 2);
		Datum value1 = temporalinst_value(inst1);
		TemporalInst *inst2 = temporalseq_inst_n(seq, seq->count - 1);
		Datum value2 = temporalinst_value(inst2);
		Datum value3 = temporalinst_value(inst);
		if (
			/* discrete sequences and 2 consecutive instants that have the same value 
				... 1@t1, 1@t2, 2@t3, ... -> ... 1@t1, 2@t3, ...
			*/
			(!continuous && datum_eq(value1, value2, valuetypid))
			||
			/* 3 consecutive float/point instants that have the same value 
				... 1@t1, 1@t2, 1@t3, ... -> ... 1@t1, 1@t3, ...
			*/
			(datum_eq(value1, value2, valuetypid) && datum_eq(value2, value3, valuetypid))
			||
			/* collinear float/point instants that have the same duration
				... 1@t1, 2@t2, 3@t3, ... -> ... 1@t1, 3@t3, ...
			*/
			(datum_collinear(valuetypid, value1, value2, value3, inst1->t, inst2->t, inst->t))
			)
		{
			/* The new instant replaces the last instant of the sequence */
			newcount--;
		} 
	}
	/* Get the bounding box size */
	size_t bboxsize = temporal_bbox_size(valuetypid);
	size_t memsize = double_pad(bboxsize);
	/* Add the size of composing instants */
	for (int i = 0; i < newcount - 1; i++)
		memsize += double_pad(VARSIZE(temporalseq_inst_n(seq, i)));
	memsize += double_pad(VARSIZE(inst));
	/* Expand the trajectory */
#ifdef WITH_POSTGIS
	bool trajectory = false; /* keep compiler quiet */
	Datum traj = 0; /* keep compiler quiet */
	if (isgeo)
	{
		trajectory = type_has_precomputed_trajectory(valuetypid);  
		if (trajectory)
		{
			bool replace = newcount != seq->count + 1;
			traj = tpointseq_trajectory_append(seq, inst, replace);
			memsize += double_pad(VARSIZE(DatumGetPointer(traj)));
		}
	}
#endif
	/* Add the size of the struct and the offset array */
	size_t pdata = double_pad(sizeof(TemporalSeq) + (newcount + 2) * sizeof(size_t));
	/* Create the TemporalSeq */
	TemporalSeq *result = palloc0(pdata + memsize);
	SET_VARSIZE(result, pdata + memsize);
	result->count = newcount;
	result->valuetypid = valuetypid;
	result->duration = TEMPORALSEQ;
	period_set(&result->period, seq->period.lower, inst->t, 
		seq->period.lower_inc, true);
	MOBDB_FLAGS_SET_CONTINUOUS(result->flags, MOBDB_FLAGS_GET_CONTINUOUS(seq->flags));
#ifdef WITH_POSTGIS
	if (isgeo)
		MOBDB_FLAGS_SET_Z(result->flags, MOBDB_FLAGS_GET_Z(seq->flags));
#endif
	/* Initialization of the variable-length part */
	size_t *offsets = temporalseq_offsets_ptr(result);
	size_t pos = 0;
	for (int i = 0; i < newcount - 1; i++)
	{
		inst1 = temporalseq_inst_n(seq, i);
		memcpy(((char *)result) + pdata + pos, inst1, VARSIZE(inst1));
		offsets[i] = pos;
		pos += double_pad(VARSIZE(inst1));
	}
	/* Append the instant */
	memcpy(((char *)result) + pdata + pos, inst, VARSIZE(inst));
	offsets[newcount - 1] = pos;
	pos += double_pad(VARSIZE(inst));
	/* Expand the bounding box */
	if (bboxsize != 0) 
	{
		void *bbox = ((char *) result) + pdata + pos;
		temporalseq_expand_bbox(bbox, seq, inst);
		offsets[newcount] = pos;
	}
#ifdef WITH_POSTGIS
	if (isgeo && trajectory)
	{
		offsets[newcount + 1] = pos;
		memcpy(((char *) result) + pdata + pos, DatumGetPointer(traj),
			VARSIZE(DatumGetPointer(traj)));
		pfree(DatumGetPointer(traj));
	}
#endif
	return result;
}

/* Copy a temporal sequence */

TemporalSeq *
temporalseq_copy(TemporalSeq *seq)
{
	TemporalSeq *result = palloc0(VARSIZE(seq));
	memcpy(result, seq, VARSIZE(seq));
	return result;
}

/* Binary search of a timestamptz in a TemporalSeq */

int
temporalseq_find_timestamp(TemporalSeq *seq, TimestampTz t) 
{
	int first = 0;
	int last = seq->count - 2;
	int middle = (first + last)/2;
	while (first <= last) 
	{
		TemporalInst *inst1 = temporalseq_inst_n(seq, middle);
		TemporalInst *inst2 = temporalseq_inst_n(seq, middle + 1);
		bool lower_inc = (middle == 0) ? seq->period.lower_inc : true;
		bool upper_inc = (middle == seq->count - 2) ? seq->period.upper_inc : false;
		if ((timestamp_cmp_internal(inst1->t, t) < 0 && 
			timestamp_cmp_internal(t, inst2->t) < 0) ||
			(lower_inc && timestamp_cmp_internal(inst1->t, t) == 0) ||
			(upper_inc && timestamp_cmp_internal(inst2->t, t) == 0))
			return middle;
		if (timestamp_cmp_internal(t, inst1->t) <= 0)
			last = middle - 1;
		else
			first = middle + 1;	
		middle = (first + last)/2;
	}
	return -1;
}

/*****************************************************************************
 * Intersection functions
 *****************************************************************************/
 
/* 
 * Intersection of a TemporalSeq and a TemporalInst values. 
 */

bool
intersection_temporalseq_temporalinst(TemporalSeq *seq, TemporalInst *inst, 
	TemporalInst **inter1, TemporalInst **inter2)
{
	TemporalInst *inst1 = temporalseq_at_timestamp(seq, inst->t);
	if (inst1 == NULL)
		return false;
	
	*inter1 = inst1;
	*inter2 = temporalinst_copy(inst1);
	return true;
}

bool
intersection_temporalinst_temporalseq(TemporalInst *inst, TemporalSeq *seq, 
	TemporalInst **inter1, TemporalInst **inter2)
{
	return intersection_temporalseq_temporalinst(seq, inst, inter2, inter1);
}

/* 
 * Intersection of a TemporalSeq and a TemporalI values. Each value keeps  
 * the instants in the intersection of their time spans.
 */

bool
intersection_temporalseq_temporali(TemporalSeq *seq, TemporalI *ti,
	TemporalI **inter1, TemporalI **inter2)
{
	/* Test whether the bounding timespan of the two temporal values overlap */
	Period p;
	temporali_timespan(&p, ti);
	if (!overlaps_period_period_internal(&seq->period, &p))
		return false;
	
	TemporalInst **instants1 = palloc(sizeof(TemporalInst *) * ti->count);
	TemporalInst **instants2 = palloc(sizeof(TemporalInst *) * ti->count);
	int k = 0;
	for (int i = 0; i < ti->count; i++)
	{
		TemporalInst *inst = temporali_inst_n(ti, i);
		if (contains_period_timestamp_internal(&seq->period, inst->t))
		{
			instants1[k] = temporalseq_at_timestamp(seq, inst->t);
			instants2[k++] = inst;
		}
		if (timestamp_cmp_internal(seq->period.upper, inst->t) < 0)
			break;
	}
	if (k == 0)
	{
		pfree(instants1); pfree(instants2); 
		return false;
	}
	
	*inter1 = temporali_from_temporalinstarr(instants1, k);
	*inter2 = temporali_from_temporalinstarr(instants2, k);
	
	for (int i = 0; i < k; i++) 
		pfree(instants1[i]);
	pfree(instants1); pfree(instants2); 

	return true;
}

bool
intersection_temporali_temporalseq(TemporalI *ti, TemporalSeq *seq, 
	TemporalI **inter1, TemporalI **inter2)
{
	return intersection_temporalseq_temporali(seq, ti, inter2, inter1);
}

/* 
 * Intersection two TemporalSeq values. 
 */

bool
intersection_temporalseq_temporalseq(TemporalSeq *seq1, TemporalSeq *seq2,
	TemporalSeq **inter1, TemporalSeq **inter2)
{
	/* Test whether the bounding timespan of the two temporal values overlap */
	Period *inter = intersection_period_period_internal(&seq1->period, 
		&seq2->period);
	if (inter == NULL)
		return false;
	
	*inter1 = temporalseq_at_period(seq1, inter);
	*inter2 = temporalseq_at_period(seq2, inter);
	pfree(inter);
	return true;
}

/*****************************************************************************
 * Synchronize two TemporalSeq values. The values are split into (redundant)
 * segments defined over the same set of instants covering the intersection
 * of their time spans. Depending on the value of the argument crossings,
 * potential crossings between successive pair of instants are added.
 *****************************************************************************/

bool
temporalseq_add_crossing(TemporalInst *inst1, TemporalInst *next1,
	TemporalInst *inst2, TemporalInst *next2, 
	TemporalInst **cross1, TemporalInst **cross2)
{
	/* Determine whether there is a crossing */
	TimestampTz crosstime;
	bool cross = temporalseq_intersect_at_timestamp(inst1, next1, 
		inst2, next2, &crosstime);
	if (!cross)
		return false;
	*cross1 = temporalseq_at_timestamp1(inst1, next1, crosstime);
	*cross2 = temporalseq_at_timestamp1(inst2, next2, crosstime);
	return true;
}

bool
synchronize_temporalseq_temporalseq(TemporalSeq *seq1, TemporalSeq *seq2,
	TemporalSeq **sync1, TemporalSeq **sync2, bool crossings)
{
	/* Test whether the bounding timespan of the two temporal values overlap */
	Period *inter = intersection_period_period_internal(&seq1->period, 
		&seq2->period);
	if (inter == NULL)
		return false;
	
	/* If the two sequences intersect at an instant */
	if (timestamp_cmp_internal(inter->lower, inter->upper) == 0)
	{
		TemporalInst *inst1 = temporalseq_at_timestamp(seq1, inter->lower);
		TemporalInst *inst2 = temporalseq_at_timestamp(seq2, inter->lower);
		*sync1 = temporalseq_from_temporalinstarr(&inst1, 1, 
			true, true, false);
		*sync2 = temporalseq_from_temporalinstarr(&inst2, 1, 
			true, true, false);
		pfree(inst1); pfree(inst2); pfree(inter);
		return true;
	}
	
	/* 
	 * General case 
	 * seq1 =  ... *	 *   *   *	  *>
	 * seq2 =	   <*			*	 * ...
	 * sync1 =	  <X C * C * C X C X C *>
	 * sync1 =	  <* C X C X C * C * C X>
	 * where X are values added for synchronization and C are values added
	 * for the crossings
	 */
	TemporalInst *inst1 = temporalseq_inst_n(seq1, 0);
	TemporalInst *inst2 = temporalseq_inst_n(seq2, 0);
	TemporalInst *tofreeinst = NULL;
	int i = 0, j = 0, k = 0, l = 0;
	if (timestamp_cmp_internal(inst1->t, inter->lower) < 0)
	{
		inst1 = temporalseq_at_timestamp(seq1, inter->lower);
		tofreeinst = inst1;
		i = temporalseq_find_timestamp(seq1, inter->lower);
	}
	else if (timestamp_cmp_internal(inst2->t, inter->lower) < 0)
	{
		inst2 = temporalseq_at_timestamp(seq2, inter->lower);
		tofreeinst = inst2;
		j = temporalseq_find_timestamp(seq2, inter->lower);
	}
	int count = (seq1->count - i + seq2->count - j) * 2;
	TemporalInst **instants1 = palloc(sizeof(TemporalInst *) * count);
	TemporalInst **instants2 = palloc(sizeof(TemporalInst *) * count);
	TemporalInst **tofree = palloc(sizeof(TemporalInst *) * count * 2);
	if (tofreeinst != NULL)
		tofree[l++] = tofreeinst;
	while (i < seq1->count && j < seq2->count &&
		(timestamp_cmp_internal(inst1->t, inter->upper) <= 0 ||
		timestamp_cmp_internal(inst2->t, inter->upper) <= 0))
	{
		int cmp = timestamp_cmp_internal(inst1->t, inst2->t);
		if (cmp == 0)
		{
			i++; j++;
		}
		else if (cmp < 0)
		{
			i++;
			inst2 = temporalseq_at_timestamp(seq2, inst1->t);
			tofree[l++] = inst2;
		}
		else 
		{
			j++;
			inst1 = temporalseq_at_timestamp(seq1, inst2->t);
			tofree[l++] = inst1;
		}
		/* If not the first instant add potential crossing before adding
		   the new instants */
		TemporalInst *cross1, *cross2;
		if (crossings && k > 0 && 
			temporalseq_add_crossing(instants1[k - 1], inst1,
				instants2[k - 1], inst2, &cross1, &cross2))
		{
			instants1[k] = cross1; instants2[k++] = cross2;
			tofree[l++] = cross1; tofree[l++] = cross2; 
		}
		instants1[k] = inst1; instants2[k++] = inst2;
		if (i == seq1->count || j == seq2->count)
			break;
		inst1 = temporalseq_inst_n(seq1, i);
		inst2 = temporalseq_inst_n(seq2, j);
	}
	/* We are sure that k != 0 due to the period intersection test above */
	/* The last two values of discrete sequences with exclusive upper bound 
	   must be equal */
	if (! inter->upper_inc && k > 1 && ! MOBDB_FLAGS_GET_CONTINUOUS(seq1->flags))
	{
		if (datum_ne(temporalinst_value(instants1[k - 2]), 
			temporalinst_value(instants1[k - 1]), seq1->valuetypid))
		{
			inst1 = instants1[k - 1];
			instants1[k - 1] = temporalinst_make(temporalinst_value(instants1[k - 2]),
				instants1[k - 1]->t, instants1[k - 1]->valuetypid); 
			tofree[l++] = instants1[k - 1];
		}
	}
	if (! inter->upper_inc && k > 1 && ! MOBDB_FLAGS_GET_CONTINUOUS(seq2->flags))
	{
		if (datum_ne(temporalinst_value(instants2[k - 2]), 
			temporalinst_value(instants2[k - 1]), seq2->valuetypid))
		{
			inst2 = instants2[k - 1];
			instants2[k - 1] = temporalinst_make(temporalinst_value(instants2[k - 2]),
				instants2[k - 1]->t, instants2[k - 1]->valuetypid); 
			tofree[l++] = instants2[k - 1];
		}
	}
	*sync1 = temporalseq_from_temporalinstarr(instants1, k, 
		inter->lower_inc, inter->upper_inc, false);
	*sync2 = temporalseq_from_temporalinstarr(instants2, k, 
		inter->lower_inc, inter->upper_inc, false);
	
	for (int i = 0; i < l; i++) 
		pfree(tofree[i]);
	pfree(instants1); pfree(instants2); pfree(tofree); pfree(inter);

	return true;
}

/*****************************************************************************/

/*
 * Find the single timestamptz at which the multiplication of two temporal 
 * segments has a local minimum/maximum.
 * The function supposes that the instants are synchronized, i.e.,
 * start1->t = start2->t and end1->t = end2->t 
 */

bool
tnumberseq_mult_maxmin_at_timestamp(TemporalInst *start1, TemporalInst *end1,
	TemporalInst *start2, TemporalInst *end2, TimestampTz *t)
{
	double x1 = datum_double(temporalinst_value(start1), start1->valuetypid);
	double x2 = datum_double(temporalinst_value(end1), start1->valuetypid);
	double x3 = datum_double(temporalinst_value(start2), start2->valuetypid);
	double x4 = datum_double(temporalinst_value(end2), start2->valuetypid);
	/* Compute the instants t1 and t2 at which the linear functions of the two
	   segments take the value 0: at1 + b = 0, ct2 + d = 0. There is a
	   minimum/maximum exactly at the middle between t1 and t2.
	   To reduce problems related to floating point arithmetic, t1 and t2
	   are shifted, respectively, to 0 and 1 before the computation */
	if ((x2 - x1) == 0 || (x4 - x3) == 0)
		return false;

	double d1 = (-1 * x1) / (x2 - x1);
	double d2 = (-1 * x3) / (x4 - x3);
	double min = Min(d1, d2);
	double max = Max(d1, d2);
	double fraction = min + (max - min)/2;
	if (fraction <= EPSILON || fraction >= (1.0 - EPSILON))
		/* Minimum/maximum occurs out of the period */
		return false;

	double duration = (double) (end1->t - start1->t);
	*t = (double)(start1->t) + (duration * fraction);
	return true;	
}

/*****************************************************************************/

/*
 * Find the single timestamptz at which two temporal segments intersect.
 * The function supposes that the instants are synchronized, i.e.,
 * start1->t = start2->t and end1->t = end2->t 
 * The function only returns an intersection at the middle, i.e., it returns
 * false if they intersect at a bound.
 */

bool
tnumberseq_intersect_at_timestamp(TemporalInst *start1, TemporalInst *end1, 
	TemporalInst *start2, TemporalInst *end2, TimestampTz *t)
{
	double x1 = datum_double(temporalinst_value(start1), start1->valuetypid);
	double x2 = datum_double(temporalinst_value(end1), start1->valuetypid);
	double x3 = datum_double(temporalinst_value(start2), start2->valuetypid);
	double x4 = datum_double(temporalinst_value(end2), start2->valuetypid);
	/* Compute the instant t at which the linear functions of the two segments
	   are equal: at + b = ct + d that is t = (d - b) / (a - c).
	   To reduce problems related to floating point arithmetic, t1 and t2
	   are shifted, respectively, to 0 and 1 before the computation */
	double denum = fabs(x2 - x1 - x4 + x3);
	if (denum == 0)
		/* Parallel segments */
		return false;

	double fraction = fabs((x3 - x1) / denum);
	if (fraction <= EPSILON || fraction >= (1.0 - EPSILON))
		/* Intersection occurs out of the period */
		return false;

	double duration = (double) (end1->t - start1->t);
	*t = (double) (start1->t) + (duration * fraction);
	return true;	
}

#ifdef WITH_POSTGIS
/* 
 * Determine the instant t at which two temporal periods are at the local 
 * minimum. 
 * The function assumes that the two periods are synchronized, 
 * that they are not instants, and that they are not constant.
 */
bool
tpointseq_min_dist_at_timestamp(TemporalInst *start1, TemporalInst *end1, 
	TemporalInst *start2, TemporalInst *end2, TimestampTz *t)
{
	double denum, fraction;
	if (MOBDB_FLAGS_GET_Z(start1->flags)) /* 3D */
	{
		POINT3DZ p1 = datum_get_point3dz(temporalinst_value(start1));
		POINT3DZ p2 = datum_get_point3dz(temporalinst_value(end1));
		POINT3DZ p3 = datum_get_point3dz(temporalinst_value(start2));
		POINT3DZ p4 = datum_get_point3dz(temporalinst_value(end2));
		/* The following basically computes d/dx (Euclidean distance) = 0.
		   To reduce problems related to floating point arithmetic, t1 and t2
		   are shifted, respectively, to 0 and 1 before computing d/dx */
		double dx1 = p2.x - p1.x;
		double dy1 = p2.y - p1.y;
		double dz1 = p2.z - p1.z;
		double dx2 = p4.x - p3.x;
		double dy2 = p4.y - p3.y;
		double dz2 = p4.z - p3.z;
		
		double f1 = p3.x * (dx1 - dx2);
		double f2 = p1.x * (dx2 - dx1);
		double f3 = p3.y * (dy1 - dy2);
		double f4 = p1.y * (dy2 - dy1);
		double f5 = p3.z * (dz1 - dz2);
		double f6 = p1.z * (dz2 - dz1);

		denum = dx1*(dx1-2*dx2) + dy1*(dy1-2*dy2) + dz1*(dz1-2*dz2) + 
			dx2*dx2 + dy2*dy2 + dz2*dz2;
		if (denum == 0)
			return false;

		fraction = (f1 + f2 + f3 + f4 + f5 + f6) / denum;
	}
	else /* 2D */
	{
		POINT2D p1 = datum_get_point2d(temporalinst_value(start1));
		POINT2D p2 = datum_get_point2d(temporalinst_value(end1));
		POINT2D p3 = datum_get_point2d(temporalinst_value(start2));
		POINT2D p4 = datum_get_point2d(temporalinst_value(end2));
		/* The following basically computes d/dx (Euclidean distance) = 0.
		   To reduce problems related to floating point arithmetic, t1 and t2
		   are shifted, respectively, to 0 and 1 before computing d/dx */
		double dx1 = p2.x - p1.x;
		double dy1 = p2.y - p1.y;
		double dx2 = p4.x - p3.x;
		double dy2 = p4.y - p3.y;
		
		double f1 = p3.x * (dx1 - dx2);
		double f2 = p1.x * (dx2 - dx1);
		double f3 = p3.y * (dy1 - dy2);
		double f4 = p1.y * (dy2 - dy1);

		denum = dx1*(dx1-2*dx2) + dy1*(dy1-2*dy2) + dy2*dy2 + dx2*dx2;
		/* If the segments are parallel */
		if (denum == 0)
			return false;

		fraction = (f1 + f2 + f3 + f4) / denum;
	}
	if (fraction <= EPSILON || fraction >= (1.0 - EPSILON))
		return false;
	double duration = (double)(end1->t - start1->t);
	*t = (double) (start1->t) + (duration * fraction);
	return true;
}

bool
tpointseq_intersect_at_timestamp(TemporalInst *start1, TemporalInst *end1, 
	TemporalInst *start2, TemporalInst *end2, TimestampTz *t)
{
	bool result;
	if (!tpointseq_min_dist_at_timestamp(start1, end1, start2, end2, t))
		return false;
	Datum value1 = temporalseq_value_at_timestamp1(start1, end1, *t);
	Datum value2 = temporalseq_value_at_timestamp1(start2, end2, *t);
	if (datum_eq(value1, value2, start1->valuetypid))
		result = true;
	else
		result = false;
	pfree(DatumGetPointer(value1)); pfree(DatumGetPointer(value2));
	return result;
}
#endif

/* DoubleN are used for computing avg and centroid aggregates based on sum 
   and thus there is no need to add crossings */
bool
temporalseq_intersect_at_timestamp(TemporalInst *start1, TemporalInst *end1, 
	TemporalInst *start2, TemporalInst *end2, TimestampTz *inter)
{
	bool result = false;
	base_type_oid(start1->valuetypid);
	if ((start1->valuetypid == INT4OID || start1->valuetypid == FLOAT8OID) &&
		(start2->valuetypid == INT4OID || start2->valuetypid == FLOAT8OID))
		result = tnumberseq_intersect_at_timestamp(start1, end1, start2, end2, inter);
#ifdef WITH_POSTGIS
	else if (start1->valuetypid == type_oid(T_GEOMETRY))
		result = tpointseq_intersect_at_timestamp(start1, end1, start2, end2, inter);
	else if (start1->valuetypid == type_oid(T_GEOGRAPHY))
	{
		/* For geographies we do as the ST_Intersection function, e.g.
		 * 'SELECT geography(ST_Transform(ST_Intersection(ST_Transform(geometry($1), 
		 * @extschema@._ST_BestSRID($1, $2)), 
		 * ST_Transform(geometry($2), @extschema@._ST_BestSRID($1, $2))), 4326))' */
		Datum line1 = tgeogpointseq_trajectory1(start1, end1);
		Datum line2 = tgeogpointseq_trajectory1(start2, end2);
		Datum bestsrid = call_function2(geography_bestsrid, line1, line2);
		TemporalInst *start1geom1 = tgeogpointinst_as_tgeompointinst(start1);
		TemporalInst *end1geom1 = tgeogpointinst_as_tgeompointinst(end1);
		TemporalInst *start2geom1 = tgeogpointinst_as_tgeompointinst(start2);
		TemporalInst *end2geom1 = tgeogpointinst_as_tgeompointinst(end2);
		TemporalInst *start1geom2 = tgeompointinst_transform(start1, bestsrid);
		TemporalInst *end1geom2 = tgeompointinst_transform(start1, bestsrid);
		TemporalInst *start2geom2 = tgeompointinst_transform(start2, bestsrid);
		TemporalInst *end2geom2 = tgeompointinst_transform(start2, bestsrid);
		result = tpointseq_intersect_at_timestamp(start1geom2, end1geom2, 
			start2geom2, end2geom2, inter);
		pfree(DatumGetPointer(line1)); pfree(DatumGetPointer(line2)); 
		pfree(start1geom1); pfree(end1geom1); pfree(start2geom1); pfree(end2geom1);
		pfree(start1geom2); pfree(end1geom2); pfree(start2geom2); pfree(end2geom2);
	}
#endif
	return result;
}

/* Duration of the TemporalSeq as a double */

static double
temporalseq_duration_double(TemporalSeq *seq)
{
	return (double) (seq->period.upper - seq->period.lower);
}

/*****************************************************************************
 * Input/output functions
 *****************************************************************************/

/* Convert to string */
 
char *
temporalseq_to_string(TemporalSeq *seq, char *(*value_out)(Oid, Datum))
{
	char **strings = palloc((int) (sizeof(char *)) * seq->count);
	size_t outlen = 0;

	for (int i = 0; i < seq->count; i++)
	{
		TemporalInst *inst = temporalseq_inst_n(seq, i);
		strings[i] = temporalinst_to_string(inst, value_out);
		outlen += strlen(strings[i]) + 2;
	}
	char *result = palloc(outlen + 3);
	result[outlen] = '\0';
	result[0] = seq->period.lower_inc ? '[' : '(';
	size_t pos = 1;
	for (int i = 0; i < seq->count; i++)
	{
		strcpy(result + pos, strings[i]);
		pos += strlen(strings[i]);
		result[pos++] = ',';
		result[pos++] = ' ';
		pfree(strings[i]);
	}
	result[pos - 2] = seq->period.upper_inc ? ']' : ')';
	result[pos - 1] = '\0';
	pfree(strings);
	return result;
}

/* Send function */

void
temporalseq_write(TemporalSeq *seq, StringInfo buf)
{
	pq_sendint(buf, seq->count, 4);
	pq_sendbyte(buf, seq->period.lower_inc);
	pq_sendbyte(buf, seq->period.upper_inc);
	for (int i = 0; i < seq->count; i++)
	{
		TemporalInst *inst = temporalseq_inst_n(seq, i);
		temporalinst_write(inst, buf);
	}
}
 
/* Receive function */

TemporalSeq *
temporalseq_read(StringInfo buf, Oid valuetypid)
{
	int count = (int) pq_getmsgint(buf, 4);
	bool lower_inc = (char) pq_getmsgbyte(buf);
	bool upper_inc = (char) pq_getmsgbyte(buf);
	TemporalInst **instants = palloc(sizeof(TemporalInst *) * count);
	for (int i = 0; i < count; i++)
		instants[i] = temporalinst_read(buf, valuetypid);
	TemporalSeq *result = temporalseq_from_temporalinstarr(instants, 
		count, lower_inc, upper_inc, true);

	for (int i = 0; i < count; i++)
		pfree(instants[i]);
	pfree(instants);

	return result;
}

/*****************************************************************************
 * Cast functions
 *****************************************************************************/

/* Cast a temporal integer as a temporal float */

int
tintseq_as_tfloatseq1(TemporalSeq **result, TemporalSeq *seq)
{
	if (seq->count == 1)
	{
		TemporalInst *inst = temporalseq_inst_n(seq, 0);
		TemporalInst *inst1 = tintinst_as_tfloatinst(inst);
		result[0] = temporalseq_from_temporalinstarr(&inst1, 1,
			true, true, false);
		pfree(inst1); 
		return 1;
	}
	
	TemporalInst *inst1 = temporalseq_inst_n(seq, 0);
	Datum value1 = temporalinst_value(inst1);
	TemporalInst *inst2;
	bool lower_inc = seq->period.lower_inc;
	int k = 0;
	for (int i = 1; i < seq->count; i++)
	{
		inst2 = temporalseq_inst_n(seq, i);
		Datum value2 = temporalinst_value(inst2);
		TemporalInst *instants[2];
		instants[0] = tintinst_as_tfloatinst(inst1);
		Datum fvalue1 = temporalinst_value(instants[0]);
		instants[1] = temporalinst_make(fvalue1, inst2->t, FLOAT8OID);
		bool upper_inc = (i == seq->count - 1) ? seq->period.upper_inc && 
			datum_eq(value1, value2, INT4OID): false;
		result[k++] = temporalseq_from_temporalinstarr(instants, 2,
			lower_inc, upper_inc, false);
		inst1 = inst2;
		value1 = value2;
		lower_inc = true;
		pfree(instants[0]); pfree(instants[1]);
	}
	if (seq->period.upper_inc)
	{
		Datum value1 = temporalinst_value(temporalseq_inst_n(seq, seq->count - 2));
		Datum value2 = temporalinst_value(inst2);
		if (datum_ne(value1, value2, INT4OID))
		{
			TemporalInst *inst1 = tintinst_as_tfloatinst(inst2);
			result[k++] = temporalseq_from_temporalinstarr(&inst1, 1,
				true, true, false);
		}
	}
	return k;
}

TemporalS *
tintseq_as_tfloatseq(TemporalSeq *seq)
{
	TemporalSeq **sequences = palloc(sizeof(TemporalSeq *) * seq->count);
	int count = tintseq_as_tfloatseq1(sequences, seq);
	TemporalS *result = temporals_from_temporalseqarr(sequences, count, false);
	for (int i = 0; i < count; i++)
		pfree(sequences[i]);
	pfree(sequences);
	return result;
}

/*****************************************************************************
 * Transformation functions
 *****************************************************************************/

TemporalSeq *
temporalinst_as_temporalseq(TemporalInst *inst)
{
	return temporalseq_from_temporalinstarr(&inst, 1, true, true, false);
}

TemporalSeq *
temporali_as_temporalseq(TemporalI *ti)
{
	if (ti->count != 1)
		ereport(ERROR, (errcode(ERRCODE_INVALID_PARAMETER_VALUE),
			errmsg("Cannot transform input to a temporal sequence")));
	TemporalInst *inst = temporali_inst_n(ti, 0);
	return temporalseq_from_temporalinstarr(&inst, 1, true, true, false);
}

TemporalSeq *
temporals_as_temporalseq(TemporalS *ts)
{
	if (ts->count != 1)
		ereport(ERROR, (errcode(ERRCODE_INVALID_PARAMETER_VALUE),
			errmsg("Cannot transform input to a temporal sequence")));
	return temporalseq_copy(temporals_seq_n(ts, 0));
}


/*****************************************************************************
 * Accessor functions 
 *****************************************************************************/

/* Set of values taken by the temporal sequence value */

Datum *
tempdiscseq_values1(TemporalSeq *seq)
{
	Datum *result = palloc(sizeof(Datum *) * seq->count);
	for (int i = 0; i < seq->count; i++) 
		result[i] = temporalinst_value(temporalseq_inst_n(seq, i));
	return result;
}

ArrayType *
tempdiscseq_values(TemporalSeq *seq)
{
	Datum *values = tempdiscseq_values1(seq);
	datum_sort(values, seq->count, seq->valuetypid);
	int count = datum_remove_duplicates(values, seq->count, seq->valuetypid);
	ArrayType *result = datumarr_to_array(values, count, seq->valuetypid);
	pfree(values);
	return result;
}

/* Range of a TemporalSeq float */

RangeType *
tfloatseq_range(TemporalSeq *seq)
{
	TBOX *box = temporalseq_bbox_ptr(seq);
	Datum min = Float8GetDatum(box->xmin);
	Datum max = Float8GetDatum(box->xmax);
	if (box->xmin == box->xmax)
		return range_make(min, max, true, true, FLOAT8OID);

	Datum start = temporalinst_value(temporalseq_inst_n(seq, 0));
	Datum end = temporalinst_value(temporalseq_inst_n(seq, seq->count - 1));
	Datum lower, upper;
	bool lower_inc, upper_inc;
	if (DatumGetFloat8(start) < DatumGetFloat8(end))
	{
		lower = start; lower_inc = seq->period.lower_inc;
		upper = end; upper_inc = seq->period.upper_inc;
	}
	else
	{
		lower = end; lower_inc = seq->period.upper_inc;
		upper = start; upper_inc = seq->period.lower_inc;
	}
	bool min_inc = DatumGetFloat8(min) < DatumGetFloat8(lower) ||
		(DatumGetFloat8(min) == DatumGetFloat8(lower) && lower_inc);
	bool max_inc = DatumGetFloat8(max) > DatumGetFloat8(upper) ||
		(DatumGetFloat8(max) == DatumGetFloat8(upper) && upper_inc);
	if (!min_inc || !max_inc)
	{
		for (int i = 1; i < seq->count - 1; i++)
		{
			TemporalInst *inst = temporalseq_inst_n(seq, i);
			if (min_inc || DatumGetFloat8(min) == DatumGetFloat8(temporalinst_value(inst)))
				min_inc = true;
			if (max_inc || DatumGetFloat8(max) == DatumGetFloat8(temporalinst_value(inst)))
				max_inc = true;
			if (min_inc && max_inc)
				break;
		}
	}
	return range_make(min, max, min_inc, max_inc, FLOAT8OID);
}

ArrayType *
tfloatseq_ranges(TemporalSeq *seq)
{
	RangeType *range = tfloatseq_range(seq);
	ArrayType *result = rangearr_to_array(&range, 1, type_oid(T_FLOATRANGE));
	pfree(range);
	return result;
}

/* Get time */

PeriodSet *
temporalseq_get_time(TemporalSeq *seq)
{
	Period *p = &seq->period;
	PeriodSet *result = periodset_from_periodarr_internal(&p, 1, false);
	return result;
}

/* Bounding box range of a temporal number */

RangeType *
tnumberseq_value_range(TemporalSeq *seq)
{
	TBOX *box = temporalseq_bbox_ptr(seq);
	Datum min = 0, max = 0;
	numeric_base_type_oid(seq->valuetypid);
	if (seq->valuetypid == INT4OID)
	{
		min = Int32GetDatum(box->xmin);
		max = Int32GetDatum(box->xmax);
	}
	else if (seq->valuetypid == FLOAT8OID)
	{
		min = Float8GetDatum(box->xmin);
		max = Float8GetDatum(box->xmax);
	}
	return range_make(min, max, true, true, seq->valuetypid);
}

/* Minimum value */

Datum
temporalseq_min_value(TemporalSeq *seq)
{
	if (seq->valuetypid == INT4OID)
	{
		TBOX *box = temporalseq_bbox_ptr(seq);
		return Int32GetDatum((int)(box->xmin));
	}
	if (seq->valuetypid == FLOAT8OID)
	{
		TBOX *box = temporalseq_bbox_ptr(seq);
		return Float8GetDatum(box->xmin);
	}
	Datum result = temporalinst_value(temporalseq_inst_n(seq, 0));
	for (int i = 1; i < seq->count; i++)
	{
		Datum value = temporalinst_value(temporalseq_inst_n(seq, i));
		if (datum_lt(value, result, seq->valuetypid))
			result = value;
	}
	return result;
}

/* Maximum value */
 
Datum
temporalseq_max_value(TemporalSeq *seq)
{
	if (seq->valuetypid == INT4OID)
	{
		TBOX *box = temporalseq_bbox_ptr(seq);
		return Int32GetDatum((int)(box->xmax));
	}
	if (seq->valuetypid == FLOAT8OID)
	{
		TBOX *box = temporalseq_bbox_ptr(seq);
		return Float8GetDatum(box->xmax);
	}
	Datum result = temporalinst_value(temporalseq_inst_n(seq, 0));
	for (int i = 1; i < seq->count; i++)
	{
		Datum value = temporalinst_value(temporalseq_inst_n(seq, i));
		if (datum_gt(value, result, seq->valuetypid))
			result = value;
	}
	return result;
}

/* Duration */

Datum
temporalseq_duration(TemporalSeq *seq)
{
	Interval *result = period_duration_internal(&seq->period);
	return PointerGetDatum(result);
}

/* Bounding period on which the temporal value is defined */

void
temporalseq_timespan(Period *p, TemporalSeq *seq)
{
	Period *p1 = &seq->period;
	period_set(p, p1->lower, p1->upper, p1->lower_inc, p1->upper_inc);
}

/* Instants */

TemporalInst **
temporalseq_instants(TemporalSeq *seq)
{
	TemporalInst **result = palloc(sizeof(TemporalInst *) * seq->count);
	for (int i = 0; i < seq->count; i++)
		result[i] = temporalseq_inst_n(seq, i);
	return result;	
}

ArrayType *
temporalseq_instants_array(TemporalSeq *seq)
{
	TemporalInst **instants = temporalseq_instants(seq);
	ArrayType *result = temporalarr_to_array((Temporal **)instants, seq->count);
	pfree(instants);
	return result;	
}

/* Start timestamptz */

TimestampTz
temporalseq_start_timestamp(TemporalSeq *seq)
{
	return (temporalseq_inst_n(seq, 0))->t;
}

/* End timestamptz */

TimestampTz
temporalseq_end_timestamp(TemporalSeq *seq)
{
	return (temporalseq_inst_n(seq, seq->count - 1))->t;
}

/* Timestamps */

TimestampTz *
temporalseq_timestamps1(TemporalSeq *seq)
{
	TimestampTz *result = palloc(sizeof(TimestampTz) * seq->count);
	for (int i = 0; i < seq->count; i++) 
		result[i] = temporalseq_inst_n(seq, i)->t;
	return result;	
}

ArrayType *
temporalseq_timestamps(TemporalSeq *seq)
{
	TimestampTz *times = temporalseq_timestamps1(seq);	
	ArrayType *result = timestamparr_to_array(times, seq->count);
	pfree(times);
	return result;	
}

/*
 * Is the temporal value ever equal to the value?
 * The function assumes that temporal value and the datum value are of the 
 * same valuetypid.
 */
static bool
tempcontseq_ever_equals1(TemporalInst *inst1, TemporalInst *inst2, 
	bool lower_inc, bool upper_inc, Datum value)
{
	Datum value1 = temporalinst_value(inst1);
	Datum value2 = temporalinst_value(inst2);
	Oid valuetypid = inst1->valuetypid;
	
	/* Constant segment equal to value */
	if (datum_eq(value1, value2, valuetypid) &&
		datum_eq(value1, value, valuetypid))
		return true;

	/* Test of bounds */
	if (datum_eq(value1, value, valuetypid))
		return lower_inc;
	if (datum_eq(value2, value, valuetypid))
		return upper_inc;

	/* Continuous base type: Interpolation */
	TimestampTz t;
	return tempcontseq_timestamp_at_value(inst1, inst2, value, valuetypid, &t);
}

bool
temporalseq_ever_equals(TemporalSeq *seq, Datum value)
{
	/* Bounding box test */
	if (seq->valuetypid == INT4OID || seq->valuetypid == FLOAT8OID)
	{
		TBOX box1, box2;
		memset(&box1, 0, sizeof(TBOX));
		memset(&box2, 0, sizeof(TBOX));
		temporalseq_bbox(&box1, seq);
		number_to_box(&box2, value, seq->valuetypid);
		if (!contains_tbox_tbox_internal(&box1, &box2))
			return false;
	}

	if (! MOBDB_FLAGS_GET_CONTINUOUS(seq->flags) || seq->count == 1)
	{
		for (int i = 0; i < seq->count; i++) 
		{
			Datum valueinst = temporalinst_value(temporalseq_inst_n(seq, i));
			if (datum_eq(valueinst, value, seq->valuetypid))
				return true;
		}
		return false;
	}
	
	/* Continuous base type */
	TemporalInst *inst1 = temporalseq_inst_n(seq, 0);
	bool lower_inc = seq->period.lower_inc;
	for (int i = 1; i < seq->count; i++)
	{
		TemporalInst *inst2 = temporalseq_inst_n(seq, i);
		bool upper_inc = (i == seq->count - 1) ? seq->period.upper_inc : false;
		if (tempcontseq_ever_equals1(inst1, inst2, lower_inc, upper_inc, value))
			return true;
		inst1 = inst2;
		lower_inc = true;
	}
	return false;
}

/* Is the temporal value always equal to the value? */

bool
temporalseq_always_equals(TemporalSeq *seq, Datum value)
{
	/* Bounding box test */
	if (seq->valuetypid == INT4OID || seq->valuetypid == FLOAT8OID)
	{
		TBOX box;
		memset(&box, 0, sizeof(TBOX));
		temporalseq_bbox(&box, seq);
		if (seq->valuetypid == INT4OID)
			return box.xmin == box.xmax &&
				(int)(box.xmax) == DatumGetInt32(value);
		else
			return box.xmin == box.xmax &&
				(int)(box.xmax) == DatumGetFloat8(value);
	}

	/* The following test assumes that the sequence is in normal form */
	if (seq->count > 2)
		return false;
	for (int i = 0; i < seq->count; i++) 
	{
		Datum valueinst = temporalinst_value(temporalseq_inst_n(seq, i));
		if (datum_ne(valueinst, value, seq->valuetypid))
			return false;
	}
	return true;
}

/* Shift the time span of a temporal value by an interval */

TemporalSeq *
temporalseq_shift(TemporalSeq *seq, Interval *interval)
{
	TemporalSeq *result = temporalseq_copy(seq);
	TemporalInst **instants = palloc(sizeof(TemporalInst *) * seq->count);
	for (int i = 0; i < seq->count; i++)
	{
		TemporalInst *inst = instants[i] = temporalseq_inst_n(result, i);
		inst->t = DatumGetTimestampTz(
			DirectFunctionCall2(timestamptz_pl_interval,
			TimestampTzGetDatum(inst->t), PointerGetDatum(interval)));
	}
	/* Shift period */
	result->period.lower = DatumGetTimestampTz(
			DirectFunctionCall2(timestamptz_pl_interval,
			TimestampTzGetDatum(seq->period.lower), PointerGetDatum(interval)));
	result->period.upper = DatumGetTimestampTz(
			DirectFunctionCall2(timestamptz_pl_interval,
			TimestampTzGetDatum(seq->period.upper), PointerGetDatum(interval)));
	/* Recompute the bounding box */
	void *bbox = temporalseq_bbox_ptr(result); 
	temporalseq_make_bbox(bbox, instants, seq->count, 
		seq->period.lower_inc, seq->period.upper_inc);
	pfree(instants);
	return result;
}

/*****************************************************************************
 * Restriction Functions 
 *****************************************************************************/

/*
 * TimestampTz at which a temporal continuous segment takes a value.
 * The function supposes that the value is between the range defined by
 * the values of inst1 and inst2 (both exclusive). 
 */

bool
tempcontseq_timestamp_at_value(TemporalInst *inst1, TemporalInst *inst2, 
	Datum value, Oid valuetypid, TimestampTz *t)
{
	Datum value1 = temporalinst_value(inst1);
	Datum value2 = temporalinst_value(inst2);
	/* Interpolation */
	double fraction = 0.0;
	continuous_base_type_oid(inst1->valuetypid);
	if (inst1->valuetypid == FLOAT8OID)
	{ 
		double dvalue1 = DatumGetFloat8(value1);
		double dvalue2 = DatumGetFloat8(value2);
		double dvalue = datum_double(value, valuetypid);
		double min = Min(dvalue1, dvalue2);
		double max = Max(dvalue1, dvalue2);
		/* if value is to the left or to the right of the range */
		if (dvalue < min || dvalue > max)
			return false;
		
		double range = max - min;
		double partial = dvalue - min;
		fraction = dvalue1 < dvalue2 ?
			partial / range : 1 - partial / range;
	}
#ifdef WITH_POSTGIS
	else if (inst1->valuetypid == type_oid(T_GEOMETRY))
	{
		GSERIALIZED *gs = (GSERIALIZED *)PG_DETOAST_DATUM(value);
		if (gserialized_is_empty(gs))
		{
			POSTGIS_FREE_IF_COPY_P(gs, DatumGetPointer(value));
			return false;
		}

		/* We are sure that the trajectory is a line */
		Datum line = geompoint_trajectory(value1, value2);
		/* The following approximation is essential for the atGeometry function
		   instead of calling the function ST_Intersects(line, value)) */
		bool inter = MOBDB_FLAGS_GET_Z(inst1->flags) ?
			DatumGetBool(call_function3(LWGEOM_dwithin3d, line, value,
				Float8GetDatum(0.001))) :
			DatumGetBool(call_function3(LWGEOM_dwithin, line, value,
				Float8GetDatum(0.001)));
		if (!inter)
		{
			pfree(DatumGetPointer(line));
			return false;
		}

		fraction = DatumGetFloat8(call_function2(LWGEOM_line_locate_point,
			line, value));
		pfree(DatumGetPointer(line));
	}
	else if (inst1->valuetypid == type_oid(T_GEOGRAPHY))
	{
		GSERIALIZED *gs = (GSERIALIZED *)PG_DETOAST_DATUM(value);
		if (gserialized_is_empty(gs))
		{
			POSTGIS_FREE_IF_COPY_P(gs, DatumGetPointer(value));
			return false;
		}

		/* We are sure that the trajectory is a line */
		Datum line = tgeogpointseq_trajectory1(inst1, inst2);
		bool inter = DatumGetFloat8(call_function4(geography_distance, line, 
			value, Float8GetDatum(0.0), BoolGetDatum(false))) < 0.00001;
		if (!inter)
		{
			pfree(DatumGetPointer(line));
			return false;
		}
		
		/* There is no function equivalent to LWGEOM_line_locate_point 
		 * for geographies. We do as the ST_Intersection function, e.g.
		 * 'SELECT geography(ST_Transform(ST_Intersection(ST_Transform(geometry($1), 
		 * @extschema@._ST_BestSRID($1, $2)), 
		 * ST_Transform(geometry($2), @extschema@._ST_BestSRID($1, $2))), 4326))' */

		Datum bestsrid = call_function2(geography_bestsrid, line, line);
		Datum line1 = call_function1(geometry_from_geography, line);
		Datum line2 = call_function2(transform, line1, bestsrid);
		Datum value1 = call_function1(geometry_from_geography, value);
		Datum value2 = call_function2(transform, value1, bestsrid);
		fraction = DatumGetFloat8(call_function2(LWGEOM_line_locate_point,
			line2, value2));
		pfree(DatumGetPointer(line)); pfree(DatumGetPointer(line1)); 
		pfree(DatumGetPointer(line2)); pfree(DatumGetPointer(value1)); 
		pfree(DatumGetPointer(value2));
	}
#endif

	if (fabs(fraction) < EPSILON || fabs(fraction - 1.0) < EPSILON)
		return false;
	double duration = (double) (inst2->t - inst1->t);
	*t = (double) (inst1->t) + duration * fraction;
	return true;
}
 
/* Restriction to a value for a segment */

static TemporalSeq *
temporalseq_at_value1(TemporalInst *inst1, TemporalInst *inst2, 
	bool lower_inc, bool upper_inc, Datum value)
{
	Datum value1 = temporalinst_value(inst1);
	Datum value2 = temporalinst_value(inst2);
	Oid valuetypid = inst1->valuetypid;
	
	/* Constant segment (discrete or continuous base type) */
	if (datum_eq(value1, value2, valuetypid))
	{
		/* If not equal to value */
		if (datum_ne(value1, value, valuetypid))
			return NULL;
		TemporalInst *instants[2];
		instants[0] = inst1;
		instants[1] = inst2;
		TemporalSeq *result = temporalseq_from_temporalinstarr(instants, 2,
			lower_inc, upper_inc, false);
		return result;
	}

	/* Discrete base type */
	if (! MOBDB_FLAGS_GET_CONTINUOUS(inst1->flags))
	{
		TemporalSeq *result = NULL;
		if (datum_eq(value1, value, valuetypid))
		{
			/* <value@t1 x@t2> */
			TemporalInst *instants[2];
			instants[0] = inst1;
			instants[1] = temporalinst_make(value1, inst2->t, valuetypid);
			result = temporalseq_from_temporalinstarr(instants, 2,
				lower_inc, false, false);
			pfree(instants[1]);
		}
		else if (upper_inc && datum_eq(value, value2, valuetypid))
		{
			/* <x@t1 value@t2] */
			result = temporalseq_from_temporalinstarr(&inst2, 1,
				true, true, false);
		}
		return result;
	}

	/* Continuous base type: Test of bounds */
	if (datum_eq(value1, value, valuetypid))
	{
		if (!lower_inc)
			return NULL;
		return temporalseq_from_temporalinstarr(&inst1, 1,
				true, true, false);
	}
	if (datum_eq(value2, value, valuetypid))
	{
		if (!upper_inc)
			return NULL;
		return temporalseq_from_temporalinstarr(&inst2, 1, 
				true, true, false);
	}
	
	/* Continuous base type: Interpolation */
	TimestampTz t;
	if (!tempcontseq_timestamp_at_value(inst1, inst2, value, valuetypid, &t))
		return NULL;
	
	TemporalInst *inst = temporalinst_make(value, t, valuetypid);
	TemporalSeq *result = temporalseq_from_temporalinstarr(&inst, 1, 
		true, true, false);
	pfree(inst);
	return result;
}

/* 
   Restriction to a value.
   This function is called for each sequence of a TemporalS.
*/

int 
temporalseq_at_value2(TemporalSeq **result, TemporalSeq *seq, Datum value)
{
	Oid valuetypid = seq->valuetypid;
	/* Bounding box test */
	if (valuetypid == INT4OID || valuetypid == FLOAT8OID)
	{
		TBOX box1, box2;
		memset(&box1, 0, sizeof(TBOX));
		memset(&box2, 0, sizeof(TBOX));
		temporalseq_bbox(&box1, seq);
		number_to_box(&box2, value, valuetypid);
		if (!contains_tbox_tbox_internal(&box1, &box2))
			return 0;			
	}

	/* Instantaneous sequence */
	if (seq->count == 1)
	{
		TemporalInst *inst = temporalseq_inst_n(seq, 0); 
		if (datum_ne(temporalinst_value(inst), value, valuetypid))
			return 0;
		result[0] = temporalseq_copy(seq);
		return 1;
	}

	/* General case */
	TemporalInst *inst1 = temporalseq_inst_n(seq, 0);
	bool lower_inc = seq->period.lower_inc;
	int k = 0;
	for (int i = 1; i < seq->count; i++)
	{
		TemporalInst *inst2 = temporalseq_inst_n(seq, i);
		bool upper_inc = (i == seq->count - 1) ? seq->period.upper_inc : false;
		TemporalSeq *seq1 = temporalseq_at_value1(inst1, inst2, 
			lower_inc, upper_inc, value);
		if (seq1 != NULL) 
			result[k++] = seq1;
		inst1 = inst2;
		lower_inc = true;
	}
	return k;
}

TemporalS *
temporalseq_at_value(TemporalSeq *seq, Datum value)
{
	TemporalSeq **sequences = palloc(sizeof(TemporalSeq *) * seq->count);
	int count = temporalseq_at_value2(sequences, seq, value);
	if (count == 0)
	{
		pfree(sequences);
		return NULL;
	}

	TemporalS *result = temporals_from_temporalseqarr(sequences, count, true);
	for (int i = 0; i < count; i++)
		pfree(sequences[i]);
	pfree(sequences);
	return result;
}

/* Restriction to the complement of a value for a continuous segment. */

static void
tempcontseq_minus_value1(TemporalSeq **result,
	TemporalInst *inst1, TemporalInst *inst2, 
	bool lower_inc, bool upper_inc, Datum value, int *count)
{
	Datum value1 = temporalinst_value(inst1);
	Datum value2 = temporalinst_value(inst2);
	Oid valuetypid = inst1->valuetypid;
	TemporalInst *instants[2];
	
	/* Constant segment */
	if (datum_eq(value1, value2, valuetypid))
	{
		/* Equal to value */
		if (datum_eq(value1, value, valuetypid))
		{
			*count = 0;
			return;
		}
		instants[0] = inst1;
		instants[1] = inst2;
		result[0] = temporalseq_from_temporalinstarr(instants, 2,
			lower_inc, upper_inc, false);
		*count = 1;
		return;
	}

	/* Test of bounds */
	if (datum_eq(value1, value, valuetypid))
	{
		instants[0] = inst1;
		instants[1] = inst2;
		result[0] = temporalseq_from_temporalinstarr(instants, 2,
			false, upper_inc, false);
		*count = 1;
		return;
	}
	if (datum_eq(value2, value, valuetypid))
	{
		instants[0] = inst1;
		instants[1] = inst2;
		result[0] = temporalseq_from_temporalinstarr(instants, 2,
			lower_inc, false, false);
		*count = 1;
		return;
	}
	
	/* Continuous base type: Interpolation */
	TimestampTz t;
	if (!tempcontseq_timestamp_at_value(inst1, inst2, value, valuetypid, &t))
	{
		instants[0] = inst1;
		instants[1] = inst2;
		result[0] = temporalseq_from_temporalinstarr(instants, 2,
			lower_inc, upper_inc, false);
		*count = 1;
		return;
	}
	instants[0] = inst1;
	instants[1] = temporalinst_make(value, t, valuetypid);
	result[0] = temporalseq_from_temporalinstarr(instants, 2,
			lower_inc, false, false);
	instants[0] = instants[1];
	instants[1] = inst2;
	result[1] = temporalseq_from_temporalinstarr(instants, 2,
			false, upper_inc, false);
	pfree(instants[0]);
	*count = 2;
	return;
}

/* 
   Restriction to the complement of a value.
   This function is called for each sequence of a TemporalS. 
*/

int
temporalseq_minus_value2(TemporalSeq **result, TemporalSeq *seq, Datum value)
{
	Oid valuetypid = seq->valuetypid;
	/* Bounding box test */
	if (valuetypid == INT4OID || valuetypid == FLOAT8OID)
	{
		TBOX box1, box2;
		memset(&box1, 0, sizeof(TBOX));
		memset(&box2, 0, sizeof(TBOX));
		temporalseq_bbox(&box1, seq);
		number_to_box(&box2, value, valuetypid);
		if (!contains_tbox_tbox_internal(&box1, &box2))
		{
			result[0] = temporalseq_copy(seq);
			return 1;
		}
	}

	/* Instantaneous sequence */
	if (seq->count == 1)
	{
		TemporalInst *inst = temporalseq_inst_n(seq, 0); 
		if (datum_eq(temporalinst_value(inst), value, valuetypid))
			return 0;			
		result[0] = temporalseq_copy(seq);
		return 1;
	}

	/* General case */
	int k = 0;
	if (! MOBDB_FLAGS_GET_CONTINUOUS(seq->flags))
	{
		/* Discrete base type */
		TemporalInst **instants = palloc(sizeof(TemporalInst *) * seq->count);
		bool lower_inc = seq->period.lower_inc;
		int j = 0;
		for (int i = 0; i < seq->count; i++)
		{
			TemporalInst *inst = temporalseq_inst_n(seq, i);
			Datum value1 = temporalinst_value(inst);
			if (datum_eq(value1, value, valuetypid))
			{
				if (j > 0)
				{
					instants[j] = temporalinst_make(temporalinst_value(instants[j - 1]),
						inst->t, valuetypid);
					bool upper_inc = (i == seq->count - 2) ? seq->period.upper_inc : false;
					result[k++] = temporalseq_from_temporalinstarr(instants, j + 1,
						lower_inc, upper_inc, false);
					pfree(instants[j]);
					j = 0;
				}
				lower_inc = true;
			}
			else
				instants[j++] = inst;
		}
		if (j > 0)
			result[k++] = temporalseq_from_temporalinstarr(instants, j,
				lower_inc, seq->period.upper_inc, false);
		pfree(instants);
	}
	else
	{
		/* Continuous base type */
		int countseq;
		bool lower_inc = seq->period.lower_inc;
		TemporalInst *inst1 = temporalseq_inst_n(seq, 0);
		for (int i = 1; i < seq->count; i++)
		{
			TemporalInst *inst2 = temporalseq_inst_n(seq, i);
			bool upper_inc = (i == seq->count - 1) ? seq->period.upper_inc : false;
			tempcontseq_minus_value1(&result[k], inst1, inst2, 
				lower_inc, upper_inc, value, &countseq);
			/* The previous step has added between one and two sequences */
			k += countseq;
			inst1 = inst2;
			lower_inc = true;
		}
	}	
	return k;
}

/* Restriction to the complement of a value */

TemporalS *
temporalseq_minus_value(TemporalSeq *seq, Datum value)
{
	int maxcount;
	if (! MOBDB_FLAGS_GET_CONTINUOUS(seq->flags))
		maxcount = seq->count;
	else 
		maxcount = seq->count * 2;
	TemporalSeq **sequences = palloc(sizeof(TemporalSeq *) * maxcount);
	int count = temporalseq_minus_value2(sequences, seq, value);
	if (count == 0)
		return NULL;
	
	TemporalS *result = temporals_from_temporalseqarr(sequences, count, true);
	for (int i = 0; i < count; i++)
		pfree(sequences[i]);
	pfree(sequences);
	return result;
}

/* 
 * Restriction to an array of values.
 * The function assumes that there are no duplicates values.
 * This function is called for each sequence of a TemporalS. 
 */
int
temporalseq_at_values1(TemporalSeq **result, TemporalSeq *seq, Datum *values, int count)
{
	/* Instantaneous sequence */
	if (seq->count == 1)
	{
		TemporalInst *inst = temporalseq_inst_n(seq, 0);
		TemporalInst *inst1 = temporalinst_at_values(inst, values, count);
		if (inst1 == NULL)
			return 0;
		
		pfree(inst1); 
		result[0] = temporalseq_copy(seq);
		return 1;
	}
	
	/* General case */
	TemporalInst *inst1 = temporalseq_inst_n(seq, 0);
	bool lower_inc = seq->period.lower_inc;
	int k = 0;	
	for (int i = 1; i < seq->count; i++)
	{
		TemporalInst *inst2 = temporalseq_inst_n(seq, i);
		bool upper_inc = (i == seq->count - 1) ? seq->period.upper_inc : false;
		for (int j = 0; j < count; j++)
		{
			TemporalSeq *seq1 = temporalseq_at_value1(inst1, inst2, 
				lower_inc, upper_inc, values[j]);
			if (seq1 != NULL) 
				result[k++] = seq1;
		}
		inst1 = inst2;
		lower_inc = true;
	}
	temporalseqarr_sort(result, k);
	return k;
}
	
TemporalS *
temporalseq_at_values(TemporalSeq *seq, Datum *values, int count)
{
	TemporalSeq **sequences = palloc(sizeof(TemporalSeq *) * seq->count * count);
	int newcount = temporalseq_at_values1(sequences, seq, values, count);
	if (newcount == 0)
	{
		pfree(sequences);
		return NULL;
	}
	TemporalS *result = temporals_from_temporalseqarr(sequences, newcount, true);
	for (int i = 0; i < newcount; i++)
		pfree(sequences[i]);
	pfree(sequences);
	return result;
}

/*
 * Restriction to the complement of an array of values.
 * The function assumes that there are no duplicates values.
 * This function is called for each sequence of a TemporalS. 
 */
int
temporalseq_minus_values1(TemporalSeq **result, TemporalSeq *seq, Datum *values, int count)
{
	/* Instantaneous sequence */
	if (seq->count == 1)
	{
		TemporalInst *inst = temporalseq_inst_n(seq, 0);
		TemporalInst *inst1 = temporalinst_minus_values(inst, values, count);
		if (inst1 == NULL)
			return 0;
		pfree(inst1); 
		result[0] = temporalseq_copy(seq);
		return 1;
	}
	
	/* 
	 * General case
	 * Compute first the temporalseq_at_values, then compute its complement.
	 */
	TemporalS *ts = temporalseq_at_values(seq, values, count);
	if (ts == NULL)
	{
		result[0] = temporalseq_copy(seq);
		return 1;
	}
	PeriodSet *ps1 = temporals_get_time(ts);
	PeriodSet *ps2 = minus_period_periodset_internal(&seq->period, ps1);
	int newcount = 0;
	if (ps2 != NULL)
	{
		newcount = temporalseq_at_periodset1(result, seq, ps2);
		pfree(ps2);
	}
	pfree(ts); pfree(ps1); 
	return newcount;
}

TemporalS *
temporalseq_minus_values(TemporalSeq *seq, Datum *values, int count)
{
	TemporalSeq **sequences = palloc(sizeof(TemporalSeq *) * seq->count * count * 2);
	int newcount = temporalseq_minus_values1(sequences, seq, values, count);
	if (newcount == 0)
	{
		pfree(sequences);
		return NULL;
	}
	TemporalS *result = temporals_from_temporalseqarr(sequences, newcount, true);
	for (int i = 0; i < newcount; i++)
		pfree(sequences[i]);
	pfree(sequences);
	return result;
}

/* Restriction to the range for a segment */

static TemporalSeq *
tnumberseq_at_range1(TemporalInst *inst1, TemporalInst *inst2, 
	bool lower_incl, bool upper_incl, RangeType *range)
{
	bool continuous = MOBDB_FLAGS_GET_CONTINUOUS(inst1->flags);
	TypeCacheEntry *typcache = lookup_type_cache(range->rangetypid, TYPECACHE_RANGE_INFO);
	Datum value1 = temporalinst_value(inst1);
	Datum value2 = temporalinst_value(inst2);
	Oid valuetypid = inst1->valuetypid;
	/* Discrete base type or constant segment */
	if (!continuous || datum_eq(value1, value2, valuetypid))
	{
		if (!range_contains_elem_internal(typcache, range, value1)) 
			return NULL;

		TemporalInst *instants[2];
		instants[0] = inst1;
		instants[1] = continuous ? inst2 : 
			temporalinst_make(value1, inst2->t, valuetypid);
		TemporalSeq *result = temporalseq_from_temporalinstarr(instants, 2,
			lower_incl, upper_incl, false);
		return result;
	}

	/* Ensure continuous data type */
	assert(valuetypid == FLOAT8OID);
	RangeType *valuerange = (DatumGetFloat8(value1) < DatumGetFloat8(value2)) ?
		range_make(value1, value2, lower_incl, upper_incl, FLOAT8OID) :
		range_make(value2, value1, upper_incl, lower_incl, FLOAT8OID);	
	RangeType *intersect = DatumGetRangeTypeP(call_function2(range_intersect, 
		RangeTypePGetDatum(valuerange), RangeTypePGetDatum(range)));
	if (RangeIsEmpty(intersect))
	{
		pfree(valuerange);
		pfree(intersect);
		return NULL;
	}

	TemporalSeq *result;
	Datum lowervalue = lower_datum(intersect);
	Datum uppervalue = upper_datum(intersect);
	/* Intersection range is a single value */
	if (datum_eq(lowervalue, uppervalue, valuetypid))
	{
		/* Test with inclusive bounds */
		TemporalSeq *newseq = temporalseq_at_value1(inst1, inst2, 
			true, true, lowervalue);
		/* We are sure that newseq is an instant sequence */
		TemporalInst *inst = temporalseq_inst_n(newseq, 0);
		result = temporalseq_from_temporalinstarr(&inst, 1,
			true, true, false);
		pfree(newseq); 
	}
	else
	{
		/* Test with inclusive bounds */
		TemporalSeq *newseq1 = temporalseq_at_value1(inst1, inst2, 
			true, true, lowervalue);
		TemporalSeq *newseq2 = temporalseq_at_value1(inst1, inst2, 
			true, true, uppervalue);
		TimestampTz time1 = newseq1->period.lower;
		TimestampTz time2 = newseq2->period.upper;
		/* We are sure that both newseq1 and newseq2 are instant sequences */
		TemporalInst *instants[2];
		bool lower_incl1, upper_incl1;
		if (time1 < time2)
		{
			/* Segment increasing in value */
			instants[0] = temporalseq_inst_n(newseq1, 0);
			instants[1] = temporalseq_inst_n(newseq2, 0);
			lower_incl1 = (timestamp_cmp_internal(time1, inst1->t) == 0) ? 
				lower_incl && lower_inc(intersect) : lower_inc(intersect);
			upper_incl1 = (timestamp_cmp_internal(time2, inst2->t) == 0) ? 
				upper_incl && upper_inc(intersect) : upper_inc(intersect);
		}
		else
		{
			/* Segment decreasing in value */
			instants[0] = temporalseq_inst_n(newseq2, 0);
			instants[1] = temporalseq_inst_n(newseq1, 0);
			lower_incl1 = (timestamp_cmp_internal(time2, inst1->t) == 0) ? 
				lower_incl && upper_inc(intersect) : upper_inc(intersect);
			upper_incl1 = (timestamp_cmp_internal(time1, inst1->t) == 0) ? 
				upper_incl && lower_inc(intersect) : lower_inc(intersect);
		}
		result = temporalseq_from_temporalinstarr(instants, 2,
			lower_incl1, upper_incl1, false);
		pfree(newseq1); pfree(newseq2); 
	}
	pfree(valuerange); pfree(intersect); 

	return result;
}

/*
 * Restriction to the range.
 * This function is called for each sequence of a TemporalS.
 */
int 
tnumberseq_at_range2(TemporalSeq **result, TemporalSeq *seq, RangeType *range)
{
	/* Bounding box test */
	TBOX box1, box2;
	memset(&box1, 0, sizeof(TBOX));
	memset(&box2, 0, sizeof(TBOX));
	temporalseq_bbox(&box1, seq);
	range_to_tbox_internal(&box2, range);
	if (!overlaps_tbox_tbox_internal(&box1, &box2))
		return 0;

	/* Instantaneous sequence */
	if (seq->count == 1)
	{
		result[0] = temporalseq_copy(seq);
		return 1;
	}

	/* General case */
	TemporalInst *inst1 = temporalseq_inst_n(seq, 0);
	bool lower_inc = seq->period.lower_inc;
	int k = 0;
	for (int i = 1; i < seq->count; i++)
	{
		TemporalInst *inst2 = temporalseq_inst_n(seq, i);
		bool upper_inc = (i == seq->count - 1) ? seq->period.upper_inc : false;
		TemporalSeq *seq1 = tnumberseq_at_range1(inst1, inst2, 
			lower_inc, upper_inc, range);
		if (seq1 != NULL) 
			result[k++] = seq1;
		inst1 = inst2;
		lower_inc = true;
	}
	return k;
}

TemporalS *
tnumberseq_at_range(TemporalSeq *seq, RangeType *range)
{
	TemporalSeq **sequences = palloc(sizeof(TemporalSeq *) * seq->count);
	int count = tnumberseq_at_range2(sequences, seq, range);
	if (count == 0)
		return NULL;

	TemporalS *result = temporals_from_temporalseqarr(sequences, count, true);
	for (int i = 0; i < count; i++)
		pfree(sequences[i]);
	pfree(sequences);
	return result;
}
	
/*
 * Restriction to the complement of a range.
 * This function is called for each sequence of a TemporalS.
 */
int
tnumberseq_minus_range1(TemporalSeq **result, TemporalSeq *seq, RangeType *range)
{
	/* Bounding box test */
	TBOX box1, box2;
	memset(&box1, 0, sizeof(TBOX));
	memset(&box2, 0, sizeof(TBOX));
	temporalseq_bbox(&box1, seq);
	range_to_tbox_internal(&box2, range);
	if (!overlaps_tbox_tbox_internal(&box1, &box2))
	{
		result[0] = temporalseq_copy(seq);
		return 1;
	}

	/* Instantaneous sequence */
	if (seq->count == 1)
		return 0;

	/*
	 * General case
	 * Compute first tnumberseq_at_range, then compute its complement.
	 */
	TemporalS *ts = tnumberseq_at_range(seq, range);
	if (ts == NULL)
	{
		result[0] = temporalseq_copy(seq);
		return 1;
	}
	PeriodSet *ps1 = temporals_get_time(ts);
	PeriodSet *ps2 = minus_period_periodset_internal(&seq->period, ps1);
	int count = 0;
	if (ps2 != NULL)
	{
		count = temporalseq_at_periodset1(result, seq, ps2);
		pfree(ps2);
	}
	
	pfree(ts); pfree(ps1); 

	return count;
}

TemporalS *
tnumberseq_minus_range(TemporalSeq *seq, RangeType *range)
{
	int maxcount;
	if (! MOBDB_FLAGS_GET_CONTINUOUS(seq->flags))
		maxcount = seq->count;
	else 
		maxcount = seq->count * 2;
	TemporalSeq **sequences = palloc(sizeof(TemporalSeq *) * maxcount);
	int count = tnumberseq_minus_range1(sequences, seq, range);
	if (count == 0)
	{
		pfree(sequences);
		return NULL;
	}

	TemporalS *result = temporals_from_temporalseqarr(sequences, count, true);
	for (int i = 0; i < count; i++)
		pfree(sequences[i]);
	pfree(sequences);
	return result;
}

/* 
 * Restriction to an array of ranges 
 * This function is called for each sequence of a TemporalS.
 */
int
tnumberseq_at_ranges1(TemporalSeq **result, TemporalSeq *seq, 
	RangeType **normranges, int count)
{
	/* Instantaneous sequence */
	if (seq->count == 1)
	{
		TemporalInst *inst = temporalseq_inst_n(seq, 0);
		TemporalInst *inst1 = tnumberinst_at_ranges(inst, normranges, count);
		if (inst1 == NULL)
			return 0;
		pfree(inst1); 
		result[0] = temporalseq_copy(seq);
		return 1;
	}

	/* General case */
	TemporalInst *inst1 = temporalseq_inst_n(seq, 0);
	bool lower_inc = seq->period.lower_inc;
	int k = 0;	
	for (int i = 1; i < seq->count; i++)
	{
		TemporalInst *inst2 = temporalseq_inst_n(seq, i);
		bool upper_inc = (i == seq->count - 1) ? seq->period.upper_inc : false;
		for (int j = 0; j < count; j++)
		{
			TemporalSeq *seq1 = tnumberseq_at_range1(inst1, inst2, 
				lower_inc, upper_inc, normranges[j]);
			if (seq1 != NULL) 
				result[k++] = seq1;
		}
		inst1 = inst2;
		lower_inc = true;
	}
	if (k == 0) 
		return 0;
	
	temporalseqarr_sort(result, k);
	return k;
}

TemporalS *
tnumberseq_at_ranges(TemporalSeq *seq, RangeType **normranges, int count)
{
	TemporalSeq **sequences = palloc(sizeof(TemporalSeq *) * seq->count * count);
	int newcount = tnumberseq_at_ranges1(sequences, seq, normranges, count);
	if (newcount == 0)
	{
		pfree(sequences);
		return NULL;
	}
	TemporalS *result = temporals_from_temporalseqarr(sequences, newcount, true);
	for (int i = 0; i < newcount; i++)
		pfree(sequences[i]);
	pfree(sequences);
	return result;
}

/*
 * Restriction to the complement of an array of ranges.
 * This function is called for each sequence of a TemporalS.
 */
int 
tnumberseq_minus_ranges1(TemporalSeq **result, TemporalSeq *seq, RangeType **normranges, int count)
{
	/* Instantaneous sequence */
	if (seq->count == 1)
	{
		TemporalInst *inst = temporalseq_inst_n(seq, 0);
		TemporalInst *inst1 = tnumberinst_minus_ranges(inst, normranges, count);
		if (inst1 == NULL)
			return 0;

		pfree(inst1); 
		result[0] = temporalseq_copy(seq);
		return 1;
	}

	/*  
	 * General case
	 * Compute first the tnumberseq_at_ranges, then compute its complement.
	 */
	TemporalS *ts = tnumberseq_at_ranges(seq, normranges, count);
	if (ts == NULL)
	{
		result[0] = temporalseq_copy(seq);
		return 1;
	}
	PeriodSet *ps1 = temporals_get_time(ts);
	PeriodSet *ps2 = minus_period_periodset_internal(&seq->period, ps1);
	int newcount = 0;
	if (ps2 != NULL)
	{
		newcount = temporalseq_at_periodset1(result, seq, ps2);
		pfree(ps2);
	}
	pfree(ts); pfree(ps1); 
	return newcount;
}	

TemporalS *
tnumberseq_minus_ranges(TemporalSeq *seq, RangeType **normranges, int count)
{
	int maxcount;
	if (! MOBDB_FLAGS_GET_CONTINUOUS(seq->flags))
		maxcount = seq->count * count;
	else 
		maxcount = seq->count * count * 2;
	TemporalSeq **sequences = palloc(sizeof(TemporalSeq *) * maxcount);
	int newcount = tnumberseq_minus_ranges1(sequences, seq, normranges, 
		count);
	if (newcount == 0) 
		return NULL;
	
	TemporalS *result = temporals_from_temporalseqarr(sequences, newcount, true);
	for (int i = 0; i < newcount; i++)
		pfree(sequences[i]);
	pfree(sequences);
	return result;
}

/* Restriction to the minimum value */

int
temporalseq_at_minmax(TemporalSeq **result, TemporalSeq *seq, Datum value)
{
	int count = temporalseq_at_value2(result, seq, value);
	/* If minimum/maximum is at an exclusive bound */
	if (count == 0)
	{
		TemporalInst *inst1 = temporalseq_inst_n(seq, 0);
		TemporalInst *inst2 = temporalseq_inst_n(seq, seq->count - 1);
		Datum value1 = temporalinst_value(inst1);
		Datum value2 = temporalinst_value(inst2);
		if (datum_eq(value, value1, seq->valuetypid) &&
			datum_eq(value, value2, seq->valuetypid))
		{
			result[0] = temporalseq_from_temporalinstarr(&inst1, 1, true, true, false);
			result[1] = temporalseq_from_temporalinstarr(&inst2, 1, true, true, false);
			count = 2;
		}
		else if (datum_eq(value, value1, seq->valuetypid))
		{
			result[0] = temporalseq_from_temporalinstarr(&inst1, 1, true, true, false);
			count = 1;
		}
		else if (datum_eq(value, value2, seq->valuetypid))
		{
			result[0] = temporalseq_from_temporalinstarr(&inst2, 1, true, true, false);
			count = 1;
		}
	}
	return count;
}

TemporalS *
temporalseq_at_min(TemporalSeq *seq)
{
	Datum xmin = temporalseq_min_value(seq);
	TemporalSeq *sequences[2];
	int count = temporalseq_at_minmax(sequences, seq, xmin);
	TemporalS *result = temporals_from_temporalseqarr(sequences, count, false);
	for (int i = 0; i < count; i++)
		pfree(sequences[i]);
	return result;
}

/* Restriction to the complement of the minimum value */

TemporalS *
temporalseq_minus_min(TemporalSeq *seq)
{
	Datum xmin = temporalseq_min_value(seq);
	return temporalseq_minus_value(seq, xmin);
}

/* Restriction to the maximum value */

TemporalS *
temporalseq_at_max(TemporalSeq *seq)
{
	Datum xmax = temporalseq_max_value(seq);
	TemporalSeq *sequences[2];
	int count = temporalseq_at_minmax(sequences, seq, xmax);
	TemporalS *result = temporals_from_temporalseqarr(sequences, count, false);
	for (int i = 0; i < count; i++)
		pfree(sequences[i]);
	return result;
}
 
/* Restriction to the complement of the maximum value */

TemporalS *
temporalseq_minus_max(TemporalSeq *seq)
{
	Datum xmax = temporalseq_max_value(seq);
	return temporalseq_minus_value(seq, xmax);
}

/*
 * Value that the temporal sequence takes at the timestamp.
 * The function supposes that the timestamp t is between inst1->t and inst2->t
 * (both inclusive). The function creates a new value that must be freed.
 */
Datum
temporalseq_value_at_timestamp1(TemporalInst *inst1, TemporalInst *inst2, 
	TimestampTz t)
{
	Oid valuetypid = inst1->valuetypid;
	Datum value1 = temporalinst_value(inst1);
	Datum value2 = temporalinst_value(inst2);
	bool continuous = MOBDB_FLAGS_GET_CONTINUOUS(inst1->flags);
	/* Constant segment or t is equal to lower bound */
	if (datum_eq(value1, value2, valuetypid) ||
		timestamp_cmp_internal(inst1->t, t) == 0 ||
		(!continuous && timestamp_cmp_internal(t, inst2->t) < 0))
		return temporalinst_value_copy(inst1);

	/* t is equal to upper bound */
	if (timestamp_cmp_internal(inst2->t, t) == 0)
		return temporalinst_value_copy(inst2);
	
	/* Interpolation for continuous types */
	double duration = (double) (inst2->t - inst1->t);
	double partial = (double) (t - inst1->t);
	double ratio = partial / duration;
	Datum result = 0;
	continuous_base_type_all_oid(valuetypid);
	if (valuetypid == FLOAT8OID)
	{ 
		double start = DatumGetFloat8(value1);
		double end = DatumGetFloat8(value2);
		double dresult = start + (end - start) * ratio;
		result = Float8GetDatum(dresult);
	}
	else if (valuetypid == type_oid(T_DOUBLE2))
	{
		double2 *start = DatumGetDouble2P(value1);
		double2 *end = DatumGetDouble2P(value2);
		double2 *dresult = palloc(sizeof(double2));
		dresult->a = start->a + (end->a - start->a) * ratio;
		dresult->b = start->b + (end->b - start->b) * ratio;
		result = Double2PGetDatum(dresult);
	}
#ifdef WITH_POSTGIS
	else if (valuetypid == type_oid(T_GEOMETRY))
	{
		/* We are sure that the trajectory is a line */
		Datum line = geompoint_trajectory(value1, value2);
		result = call_function2(LWGEOM_line_interpolate_point, 
			line, Float8GetDatum(ratio));
		pfree(DatumGetPointer(line)); 
	}
	else if (valuetypid == type_oid(T_GEOGRAPHY))
	{
		/* We are sure that the trajectory is a line */
		Datum line = tgeogpointseq_trajectory1(inst1, inst2);
		/* There is no function equivalent to LWGEOM_line_interpolate_point 
		 * for geographies. We do as the ST_Intersection function, e.g.
		 * 'SELECT geography(ST_Transform(ST_Intersection(ST_Transform(geometry($1), 
		 * @extschema@._ST_BestSRID($1, $2)), 
		 * ST_Transform(geometry($2), @extschema@._ST_BestSRID($1, $2))), 4326))' */
		Datum bestsrid = call_function2(geography_bestsrid, line, line);
		Datum line1 = call_function1(geometry_from_geography, line);
		Datum line2 = call_function2(transform, line1, bestsrid);
		Datum point = call_function2(LWGEOM_line_interpolate_point, 
			line2, Float8GetDatum(ratio));
		Datum srid = call_function1(LWGEOM_get_srid, value1);
		Datum point1 = call_function2(transform, point, srid);
		result = call_function1(geography_from_geometry, point1);
		pfree(DatumGetPointer(line)); pfree(DatumGetPointer(line1)); 
		pfree(DatumGetPointer(line2)); pfree(DatumGetPointer(point)); 
		/* Cannot pfree(DatumGetPointer(point1)); */
	}
	else if (valuetypid == type_oid(T_DOUBLE3))
	{
		double3 *start = DatumGetDouble3P(value1);
		double3 *end = DatumGetDouble3P(value2);
		double3 *dresult = palloc(sizeof(double3));
		dresult->a = start->a + (end->a - start->a) * ratio;
		dresult->b = start->b + (end->b - start->b) * ratio;
		dresult->c = start->c + (end->c - start->c) * ratio;
		result = Double3PGetDatum(dresult);
	}
	else if (valuetypid == type_oid(T_DOUBLE4))
	{
		double4 *start = DatumGetDouble4P(value1);
		double4 *end = DatumGetDouble4P(value2);
		double4 *dresult = palloc(sizeof(double4));
		dresult->a = start->a + (end->a - start->a) * ratio;
		dresult->b = start->b + (end->b - start->b) * ratio;
		dresult->c = start->c + (end->c - start->c) * ratio;
		dresult->d = start->d + (end->d - start->d) * ratio;
		result = Double4PGetDatum(dresult);
	}
#endif
	return result;
}

/*
 * Value at a timestamp.
 */
bool
temporalseq_value_at_timestamp(TemporalSeq *seq, TimestampTz t, Datum *result)
{
	/* Bounding box test */
	if (!contains_period_timestamp_internal(&seq->period, t))
		return false;

	/* Instantaneous sequence */
	if (seq->count == 1)
	{
		*result = temporalinst_value_copy(temporalseq_inst_n(seq, 0));
		return true;
	}

	/* General case */
	int n = temporalseq_find_timestamp(seq, t);
	TemporalInst *inst1 = temporalseq_inst_n(seq, n);
	TemporalInst *inst2 = temporalseq_inst_n(seq, n + 1);
	*result = temporalseq_value_at_timestamp1(inst1, inst2, t);
	return true;
}

/* 
 * Restriction to a timestamp.
 * The function supposes that the timestamp t is between inst1->t and inst2->t
 * (both inclusive).
 */
TemporalInst *
temporalseq_at_timestamp1(TemporalInst *inst1, TemporalInst *inst2, 
	TimestampTz t)
{
	Datum value = temporalseq_value_at_timestamp1(inst1, inst2, t);
	TemporalInst *result = temporalinst_make(value, t, inst1->valuetypid);
	FREE_DATUM(value, inst1->valuetypid);
	return result;
}

/*
 * Restriction to a timestamp.
 */
TemporalInst *
temporalseq_at_timestamp(TemporalSeq *seq, TimestampTz t)
{
	/* Bounding box test */
	if (!contains_period_timestamp_internal(&seq->period, t))
		return NULL;

	/* Instantaneous sequence */
	if (seq->count == 1)
		return temporalinst_copy(temporalseq_inst_n(seq, 0));
	
	/* General case */
	int n = temporalseq_find_timestamp(seq, t);
	TemporalInst *inst1 = temporalseq_inst_n(seq, n);
	TemporalInst *inst2 = temporalseq_inst_n(seq, n + 1);
	return temporalseq_at_timestamp1(inst1, inst2, t);
}

/*
 * Restriction to the complement of a timestamp.
 * This function is called for each sequence of a TemporalS.
 */
int
temporalseq_minus_timestamp1(TemporalSeq **result, TemporalSeq *seq, 
	TimestampTz t)
{
	/* Bounding box test */
	if (!contains_period_timestamp_internal(&seq->period, t))
	{
		result[0] = temporalseq_copy(seq);
		return 1;
	}

	/* Instantaneous sequence */
	if (seq->count == 1)
		return 0;
	
	/* General case */
	bool continuous = MOBDB_FLAGS_GET_CONTINUOUS(seq->flags);
	TemporalInst **instants = palloc0(sizeof(TemporalInst *) * seq->count);
	int k = 0;
	int n = temporalseq_find_timestamp(seq, t);
	TemporalInst *inst1 = temporalseq_inst_n(seq, 0), *inst2;
	/* Compute the first sequence until t */
	if (n != 0 || timestamp_cmp_internal(inst1->t, t) < 0)
	{
		for (int i = 0; i < n; i++)
			instants[i] = temporalseq_inst_n(seq, i);
		inst1 = temporalseq_inst_n(seq, n);
		inst2 = temporalseq_inst_n(seq, n + 1);
		if (timestamp_cmp_internal(inst1->t, t) == 0)
		{
			if (continuous)
			{
				instants[n] = inst1;
				result[k++] = temporalseq_from_temporalinstarr(instants, n + 1, 
					seq->period.lower_inc, false, false);
			}
			else
			{
				instants[n] = temporalinst_make(temporalinst_value(instants[n - 1]), t,
					inst1->valuetypid);
				result[k++] = temporalseq_from_temporalinstarr(instants, n + 1, 
					seq->period.lower_inc, false, false);
				pfree(instants[n]);
			}
		}
		else
		{
			instants[n] = inst1;
			if (continuous)
				instants[n + 1] = temporalseq_at_timestamp1(inst1, inst2, t);
			else
				instants[n + 1] = temporalinst_make(temporalinst_value(inst1), t,
					inst1->valuetypid);
			result[k++] = temporalseq_from_temporalinstarr(instants, n + 2, 
				seq->period.lower_inc, false, false);
			pfree(instants[n + 1]);
		}
	}
	/* Compute the second sequence after t */
	inst1 = temporalseq_inst_n(seq, n);
	inst2 = temporalseq_inst_n(seq, n + 1);
	if (timestamp_cmp_internal(t, inst2->t) < 0)
	{
		instants[0] = temporalseq_at_timestamp1(inst1, inst2, t);
		for (int i = 1; i < seq->count - n; i++)
			instants[i] = temporalseq_inst_n(seq, i + n);
		result[k++] = temporalseq_from_temporalinstarr(instants, seq->count - n, 
			false, seq->period.upper_inc, false);
		pfree(instants[0]);
	}
	return k;
}

/*
 * Restriction to the complement of a timestamp.
 */

TemporalS *
temporalseq_minus_timestamp(TemporalSeq *seq, TimestampTz t)
{
	TemporalSeq *sequences[2];
	int count = temporalseq_minus_timestamp1((TemporalSeq **)sequences, seq, t);
	if (count == 0)
		return NULL;
	TemporalS *result = temporals_from_temporalseqarr(sequences, count, false);
	for (int i = 0; i < count; i++)
		pfree(sequences[i]);
	return result;
}

/* 
 * Restriction to a timestampset.
 */
TemporalI *
temporalseq_at_timestampset(TemporalSeq *seq, TimestampSet *ts)
{
	/* Bounding box test */
	Period *p = timestampset_bbox(ts);
	if (!overlaps_period_period_internal(&seq->period, p))
		return NULL;
	
	/* Instantaneous sequence */
	TemporalInst *inst = temporalseq_inst_n(seq, 0);
	if (seq->count == 1)
	{
		if (!contains_timestampset_timestamp_internal(ts, inst->t))
			return NULL;
		return temporali_from_temporalinstarr(&inst, 1);
	}

	/* General case */
	TimestampTz t = Max(seq->period.lower, p->lower);
	int n;
	timestampset_find_timestamp(ts, t, &n);
	TemporalInst **instants = palloc(sizeof(TemporalInst *) * (ts->count - n));
	int k = 0;
	for (int i = n; i < ts->count; i++) 
	{
		t = timestampset_time_n(ts, i);
		inst = temporalseq_at_timestamp(seq, t);
		if (inst != NULL)
			instants[k++] = inst;
	}
	if (k == 0)
	{
		pfree(instants);
		return NULL;
	}

	TemporalI *result = temporali_from_temporalinstarr(instants, k);
	for (int i = 0; i < k; i++)
		pfree(instants[i]);
	pfree(instants);
	return result;
}

/*
 * Restriction to the complement of a timestampset.
 * This function is called for each sequence of a TemporalS.
 */
int 
temporalseq_minus_timestampset1(TemporalSeq **result, TemporalSeq *seq, 
	TimestampSet *ts)
{
	/* Bounding box test */
	Period *p = timestampset_bbox(ts);
	if (!overlaps_period_period_internal(&seq->period, p))
	{
		result[0] = temporalseq_copy(seq);
		return 1;
	}

	/* Instantaneous sequence */
	if (seq->count == 1)
	{
		TemporalInst *inst = temporalseq_inst_n(seq, 0);
		if (contains_timestampset_timestamp_internal(ts,inst->t))
			return 0;
	
		result[0] = temporalseq_copy(seq);
		return 1;
	}

	/* General case */
	TemporalSeq *tail = temporalseq_copy(seq);
	int k = 0;
	for (int i = 0; i < ts->count; i++)
	{
		TimestampTz t = timestampset_time_n(ts, i);
		if (contains_period_timestamp_internal(&tail->period, t))
		{
			int count = temporalseq_minus_timestamp1(&result[k], tail, t);
			/* result may contain one or two sequences */
			k += count - 1;
			pfree(tail);
			tail = result[k];
		}
	}
	result[k++] = tail;
	return k;
}

TemporalS *
temporalseq_minus_timestampset(TemporalSeq *seq, TimestampSet *ts)
{
	TemporalSeq **sequences = palloc0(sizeof(TemporalSeq *) * (ts->count + 1));
	int count = temporalseq_minus_timestampset1(sequences, seq, ts);
	if (count == 0) 
		return NULL;
	
	TemporalS *result = temporals_from_temporalseqarr(sequences, count, true);
	
	for (int i = 0; i < count; i++)
		pfree(sequences[i]);
	pfree(sequences);
	
	return result;
}

/*
 * Restriction to a period.
 */
TemporalSeq *
temporalseq_at_period(TemporalSeq *seq, Period *p)
{
	/* Bounding box test */
	if (!overlaps_period_period_internal(&seq->period, p))
		return NULL;

	/* Instantaneous sequence */
	if (seq->count == 1)
		return temporalseq_copy(seq);

	/* General case */
	Period *inter = intersection_period_period_internal(&seq->period, p);
	/* Intersecting period is instantaneous */
	if (timestamp_cmp_internal(inter->lower, inter->upper) == 0)
	{
		TemporalInst *inst = temporalseq_at_timestamp(seq, inter->lower);
		TemporalSeq *result = temporalseq_from_temporalinstarr(&inst, 1,
			true, true, false);
		pfree(inst); pfree(inter);
		return result;		
	}
	
	int n = temporalseq_find_timestamp(seq, inter->lower);
	/* If the lower bound of the intersecting period is exclusive */
	if (n == -1)
		n = 0;
	TemporalInst **instants = palloc(sizeof(TemporalInst *) * (seq->count - n));
	/* Compute the value at the beginning of the intersecting period */
	TemporalInst *inst1 = temporalseq_inst_n(seq, n);
	TemporalInst *inst2 = temporalseq_inst_n(seq, n + 1);
	instants[0] = temporalseq_at_timestamp1(inst1, inst2, inter->lower);
	int k = 1;
	for (int i = n+2; i < seq->count; i++)
	{
		/* If the end of the intersecting period is between inst1 and inst2 */
		if (timestamp_cmp_internal(inst1->t, inter->upper) <= 0 &&
			timestamp_cmp_internal(inter->upper, inst2->t) <= 0)
			break;

		inst1 = inst2;
		inst2 = temporalseq_inst_n(seq, i);
		/* If the intersecting period contains inst1 */
		if (timestamp_cmp_internal(inter->lower, inst1->t) <= 0 &&
			timestamp_cmp_internal(inst1->t, inter->upper) <= 0)
			instants[k++] = inst1;
	}
	/* The last two values of discrete sequences with exclusive upper bound 
	   must be equal */
	if (MOBDB_FLAGS_GET_CONTINUOUS(seq->flags) || inter->upper_inc)
		instants[k++] = temporalseq_at_timestamp1(inst1, inst2, inter->upper);
	else
	{	
		Datum value = temporalinst_value(instants[k - 1]);
		instants[k++] = temporalinst_make(value, inter->upper, seq->valuetypid);
	}
	/* Since by definition the sequence is normalized it is not necessary to
	   normalize the projection of the sequence to the period */
	TemporalSeq *result = temporalseq_from_temporalinstarr(instants, k,
		inter->lower_inc, inter->upper_inc, false);

	pfree(instants[0]); pfree(instants[k - 1]); pfree(instants); pfree(inter);
	
	return result;
}

/*
 * Restriction to the complement of a period.
 */
int
temporalseq_minus_period1(TemporalSeq **result, TemporalSeq *seq, Period *p)
{
	/* Bounding box test */
	if (!overlaps_period_period_internal(&seq->period, p))
	{
		result[0] = temporalseq_copy(seq);
		return 1;
	}
	
	/* Instantaneous sequence */
	if (seq->count == 1)
		return 0;

	/* General case */
	PeriodSet *ps = minus_period_period_internal(&seq->period, p);
	if (ps == NULL)
		return 0;
	for (int i = 0; i < ps->count; i++)
	{
		Period *p = periodset_per_n(ps, i);
		result[i] = temporalseq_at_period(seq, p);
	}
	pfree(ps);
	return ps->count;
}

TemporalS *
temporalseq_minus_period(TemporalSeq *seq, Period *p)
{
	TemporalSeq *sequences[2];
	int count = temporalseq_minus_period1(sequences, seq, p);
	if (count == 0)
	{
		return NULL;
	}
	TemporalS *result = temporals_from_temporalseqarr(sequences, count, false);
	for (int i = 0; i < count; i++)
		pfree(sequences[i]);
	return result;
}

/*
 * Restriction to a periodset.
 * This function is called for each sequence of a TemporalS.
 */

int
temporalseq_at_periodset1(TemporalSeq **result, TemporalSeq *seq, PeriodSet *ps)
{
	/* Bounding box test */
	Period *p = periodset_bbox(ps);
	if (!overlaps_period_period_internal(&seq->period, p))
		return 0;

	/* Instantaneous sequence */
	if (seq->count == 1)
	{
		TemporalInst *inst = temporalseq_inst_n(seq, 0);
		if (!contains_periodset_timestamp_internal(ps, inst->t))
			return 0;
		result[0] = temporalseq_copy(seq);
		return 1;
	}

	/* General case */
	int n;
	periodset_find_timestamp(ps, seq->period.lower, &n);
	int k = 0;
	for (int i = n; i < ps->count; i++)
	{
		p = periodset_per_n(ps, i);
		TemporalSeq *seq1 = temporalseq_at_period(seq, p);
		if (seq1 != NULL)
			result[k++] = seq1;
		if (timestamp_cmp_internal(seq->period.upper, p->upper) < 0)
			break;
	}
	return k;
}

TemporalSeq **
temporalseq_at_periodset2(TemporalSeq *seq, PeriodSet *ps, int *count)
{
	TemporalSeq **result = palloc(sizeof(TemporalSeq *) * ps->count);
	*count = temporalseq_at_periodset1(result, seq, ps);
	if (*count == 0)
	{
		pfree(result);
		return NULL;
	}
	return result;
}

TemporalS *
temporalseq_at_periodset(TemporalSeq *seq, PeriodSet *ps)
{
	int count;
	TemporalSeq **sequences = temporalseq_at_periodset2(seq, ps, &count);
	if (count == 0)
		return NULL;
	
	TemporalS *result = temporals_from_temporalseqarr(sequences, count, true);
	for (int i = 0; i < count; i++)
		pfree(sequences[i]);
	pfree(sequences);
	return result;
}

/*
 * Restriction to the complement of a periodset.
 */

int
temporalseq_minus_periodset1(TemporalSeq **result, TemporalSeq *seq, PeriodSet *ps, 
	int from, int count)
{
	/* The sequence can be split at most into (count + 1) sequences
		|----------------------|
			|---| |---| |---|
	*/
	TemporalSeq *curr = temporalseq_copy(seq);
	int k = 0;
	for (int i = from; i < count; i++)
	{
		Period *p1 = periodset_per_n(ps, i);
		/* If the remaining periods are to the left of the current period */
		if (period_cmp_bounds(curr->period.upper, p1->lower, false, true,
				curr->period.upper_inc, p1->lower_inc) < 0)
		{
			result[k++] = curr;
			break;
		}
		TemporalSeq *minus[2];
		int countminus = temporalseq_minus_period1(minus, curr, p1);
		pfree(curr);
		/* minus can have from 0 to 2 periods */
		if (countminus == 0)
			break;
		else if (countminus == 1)
			curr = minus[0];
		else /* countminus == 2 */
		{
			result[k++] = minus[0];
			curr = minus[1];
		}
		/* There are no more periods left */
		if (i == count - 1)
			result[k++] = curr;
	}
	return k;
}

TemporalS *
temporalseq_minus_periodset(TemporalSeq *seq, PeriodSet *ps)
{
	/* Bounding box test */
	Period *p = periodset_bbox(ps);
	if (!overlaps_period_period_internal(&seq->period, p))
		return temporals_from_temporalseqarr(&seq, 1, false);

	/* Instantaneous sequence */
	if (seq->count == 1)
	{
		TemporalInst *inst = temporalseq_inst_n(seq, 0);
		if (contains_periodset_timestamp_internal(ps, inst->t))
			return NULL;
		return temporals_from_temporalseqarr(&seq, 1, false);
	}

	/* General case */
	TemporalSeq **sequences = palloc(sizeof(TemporalSeq *) * (ps->count + 1));
	int count = temporalseq_minus_periodset1(sequences, seq, ps,
		0, ps->count);
	if (count == 0)
	{
		pfree(sequences);
		return NULL;
	}

	TemporalS *result =temporals_from_temporalseqarr(sequences, count, false);
	for (int i = 0; i < count; i++)
		pfree(sequences[i]);
	pfree(sequences);
	return result;
}

/*****************************************************************************
 * Intersects functions 
 *****************************************************************************/

/* Does the temporal value intersects the timestamp? */

bool
temporalseq_intersects_timestamp(TemporalSeq *seq, TimestampTz t)
{
	return contains_period_timestamp_internal(&seq->period, t);
}

/* Does the temporal value intersects the timestamp set? */
bool
temporalseq_intersects_timestampset(TemporalSeq *seq, TimestampSet *ts)
{
	for (int i = 0; i < ts->count; i++)
		if (temporalseq_intersects_timestamp(seq, timestampset_time_n(ts, i))) 
			return true;
	return false;
}

/* Does the temporal value intersects the period? */

bool
temporalseq_intersects_period(TemporalSeq *seq, Period *p)
{
	return overlaps_period_period_internal(&seq->period, p);
}

/* Does the temporal value intersects the period set? */

bool
temporalseq_intersects_periodset(TemporalSeq *seq, PeriodSet *ps)
{
	for (int i = 0; i < ps->count; i++)
		if (temporalseq_intersects_period(seq, periodset_per_n(ps, i))) 
			return true;
	return false;
}

/*****************************************************************************
 * Local aggregate functions 
 *****************************************************************************/

/* Integral of the temporal integer */

double
tintseq_integral(TemporalSeq *seq)
{
	double result = 0;
	TemporalInst *inst1 = temporalseq_inst_n(seq, 0);
	for (int i = 1; i < seq->count; i++)
	{
		TemporalInst *inst2 = temporalseq_inst_n(seq, i);
		double duration = (double) (inst2->t - inst1->t);
		result += (double) DatumGetInt32(temporalinst_value(inst1)) * duration;
		inst1 = inst2;
	}
	return result;
}

/* Integral of the temporal float */

double
tfloatseq_integral(TemporalSeq *seq)
{
	double result = 0;
	TemporalInst *inst1 = temporalseq_inst_n(seq, 0);
	for (int i = 1; i < seq->count; i++)
	{
		TemporalInst *inst2 = temporalseq_inst_n(seq, i);
		double min = Min(DatumGetFloat8(temporalinst_value(inst1)), 
			DatumGetFloat8(temporalinst_value(inst2)));
		double max = Max(DatumGetFloat8(temporalinst_value(inst1)), 
			DatumGetFloat8(temporalinst_value(inst2)));
		double duration = (double) (inst2->t - inst1->t);
		result += (max + min) * duration / 2.0;
		inst1 = inst2;
	}
	return result;
}

/* Time-weighted average of temporal integer */

double
tintseq_twavg(TemporalSeq *seq)
{
	double duration = temporalseq_duration_double(seq);
	double result;
	if (duration == 0)
		result = (double) DatumGetInt32(temporalinst_value(temporalseq_inst_n(seq, 0)));
	else
		result = tintseq_integral(seq) / duration;
	return result;
}

/* Time-weighted average of temporal float */

double
tfloatseq_twavg(TemporalSeq *seq)
{
	double duration = temporalseq_duration_double(seq);
	double result;
	if (duration == 0)
		/* The temporal sequence contains a single temporal instant */
		result = DatumGetFloat8(temporalinst_value(temporalseq_inst_n(seq, 0)));
	else
		result = tfloatseq_integral(seq) / duration;
	return result;
}

/*****************************************************************************
 * Functions for defining B-tree index
 * The functions assume that the arguments are of the same temptypid
 *****************************************************************************/

/* 
 * Equality operator
 * The internal B-tree comparator is not used to increase efficiency
 */
bool
temporalseq_eq(TemporalSeq *seq1, TemporalSeq *seq2)
{
	/* If number of sequences or the periods are not equal */
	if (seq1->count != seq2->count || 
			! period_eq_internal(&seq1->period, &seq2->period)) 
		return false;

	/* If bounding boxes are not equal */
	void *box1 = temporalseq_bbox_ptr(seq1);
	void *box2 = temporalseq_bbox_ptr(seq2);
	if (!temporal_bbox_eq(seq1->valuetypid, box1, box2))
		return false;
	
	/* We need to compare the composing instants */
	for (int i = 0; i < seq1->count; i++)
	{
		TemporalInst *inst1 = temporalseq_inst_n(seq1, i);
		TemporalInst *inst2 = temporalseq_inst_n(seq2, i);
		if (!temporalinst_eq(inst1, inst2))
			return false;
	}
	return true;
}

/*
 * B-tree comparator
 */
int
temporalseq_cmp(TemporalSeq *seq1, TemporalSeq *seq2)
{
	/* Compare bounding boxes */
	void *box1 = temporalseq_bbox_ptr(seq1);
	void *box2 = temporalseq_bbox_ptr(seq2);
	int result = temporal_bbox_cmp(seq1->valuetypid, box1, box2);
	if (result)
		return result;

	/* Compare composing instants */
	int count = Min(seq1->count, seq2->count);
	for (int i = 0; i < count; i++)
	{
		TemporalInst *inst1 = temporalseq_inst_n(seq1, i);
		TemporalInst *inst2 = temporalseq_inst_n(seq2, i);
		result = temporalinst_cmp(inst1, inst2);
		if (result) 
			return result;
	}
	/* The first count instants of seq1 and seq2 are equal */
	if (seq1->count < seq2->count) /* seq1 has less instants than seq2 */
		return -1;
	else if (seq2->count < seq1->count) /* seq2 has less instants than seq1 */
		return 1;
<<<<<<< HEAD
	else  
	{
		/* All instants of seq1 and seq2 are equal, compare the period bounds */
		if (!seq1->period.lower_inc && seq2->period.lower_inc)
			return -1;
		else if (seq1->period.lower_inc && !seq2->period.lower_inc)
			return 1;
		else if (!seq1->period.upper_inc && seq2->period.upper_inc)
			return -1;
		else if (seq1->period.upper_inc && !seq2->period.upper_inc)
			return 1;
		else
			return 0;
	}
=======
	return 0;
>>>>>>> 55d7c7a9
}

/*****************************************************************************
 * Function for defining hash index
 * The function reuses the approach for array types for combining the hash of  
 * the elements and the approach for range types for combining the period 
 * bounds.
 *****************************************************************************/

uint32
temporalseq_hash(TemporalSeq *seq)
{
	uint32		result;
	char		flags = '\0';

	/* Create flags from the lower_inc and upper_inc values */
	if (seq->period.lower_inc)
		flags |= 0x01;
	if (seq->period.upper_inc)
		flags |= 0x02;
	result = hash_uint32((uint32) flags);
	
	/* Merge with hash of instants */
	for (int i = 0; i < seq->count; i++)
	{
		TemporalInst *inst = temporalseq_inst_n(seq, i);
		uint32 inst_hash = temporalinst_hash(inst);
		result = (result << 5) - result + inst_hash;
	}
	return result;
}
/*****************************************************************************/<|MERGE_RESOLUTION|>--- conflicted
+++ resolved
@@ -3656,24 +3656,7 @@
 		return -1;
 	else if (seq2->count < seq1->count) /* seq2 has less instants than seq1 */
 		return 1;
-<<<<<<< HEAD
-	else  
-	{
-		/* All instants of seq1 and seq2 are equal, compare the period bounds */
-		if (!seq1->period.lower_inc && seq2->period.lower_inc)
-			return -1;
-		else if (seq1->period.lower_inc && !seq2->period.lower_inc)
-			return 1;
-		else if (!seq1->period.upper_inc && seq2->period.upper_inc)
-			return -1;
-		else if (seq1->period.upper_inc && !seq2->period.upper_inc)
-			return 1;
-		else
-			return 0;
-	}
-=======
 	return 0;
->>>>>>> 55d7c7a9
 }
 
 /*****************************************************************************
