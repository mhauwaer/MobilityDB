--- conflicted
+++ resolved
@@ -1359,18 +1359,12 @@
 {
 #if MOBDB_PGSQL_VERSION < 110000
 	pq_sendint(buf, seq->count, 4);
-<<<<<<< HEAD
 #else
 	pq_sendint32(buf, seq->count);
 #endif
-	pq_sendbyte(buf, seq->period.lower_inc);
-	pq_sendbyte(buf, seq->period.upper_inc);
-	pq_sendbyte(buf, MOBDB_FLAGS_GET_LINEAR(seq->flags));
-=======
 	pq_sendbyte(buf, seq->period.lower_inc ? (uint8) 1 : (uint8) 0);
 	pq_sendbyte(buf, seq->period.upper_inc ? (uint8) 1 : (uint8) 0);
 	pq_sendbyte(buf, MOBDB_FLAGS_GET_LINEAR(seq->flags) ? (uint8) 1 : (uint8) 0);
->>>>>>> 97d659e7
 	for (int i = 0; i < seq->count; i++)
 	{
 		TemporalInst *inst = temporalseq_inst_n(seq, i);
