/*****************************************************************************
 *
 * This MobilityDB code is provided under The PostgreSQL License.
 *
 * Copyright (c) 2016-2021, Université libre de Bruxelles and MobilityDB
 * contributors
 *
 * Permission to use, copy, modify, and distribute this software and its
 * documentation for any purpose, without fee, and without a written
 * agreement is hereby granted, provided that the above copyright notice and
 * this paragraph and the following two paragraphs appear in all copies.
 *
 * IN NO EVENT SHALL UNIVERSITE LIBRE DE BRUXELLES BE LIABLE TO ANY PARTY FOR
 * DIRECT, INDIRECT, SPECIAL, INCIDENTAL, OR CONSEQUENTIAL DAMAGES, INCLUDING
 * LOST PROFITS, ARISING OUT OF THE USE OF THIS SOFTWARE AND ITS DOCUMENTATION,
 * EVEN IF UNIVERSITE LIBRE DE BRUXELLES HAS BEEN ADVISED OF THE POSSIBILITY
 * OF SUCH DAMAGE.
 *
 * UNIVERSITE LIBRE DE BRUXELLES SPECIFICALLY DISCLAIMS ANY WARRANTIES,
 * INCLUDING, BUT NOT LIMITED TO, THE IMPLIED WARRANTIES OF MERCHANTABILITY
 * AND FITNESS FOR A PARTICULAR PURPOSE. THE SOFTWARE PROVIDED HEREUNDER IS ON
 * AN "AS IS" BASIS, AND UNIVERSITE LIBRE DE BRUXELLES HAS NO OBLIGATIONS TO
 * PROVIDE MAINTENANCE, SUPPORT, UPDATES, ENHANCEMENTS, OR MODIFICATIONS. 
 *
 *****************************************************************************/

/**
 * @file temporal_util.c
 * Miscellaneous utility functions for temporal types.
 */

#include "temporal_util.h"

#include <assert.h>
#include <catalog/pg_collation.h>
#include <fmgr.h>
#include <utils/builtins.h>
#include <utils/lsyscache.h>
#include <utils/timestamp.h>
#include <utils/varlena.h>

#include "period.h"
#include "temporaltypes.h"
#include "tempcache.h"
#include "doublen.h"

#include "tpoint.h"
#include "tpoint_spatialfuncs.h"

#include "tnpoint_static.h"

/*****************************************************************************
 * Temporal/base types tests
 *****************************************************************************/

/**
 * Returns true if the Oid is a EXTERNAL temporal type
 *
 * @note Function used in particular in the indexes
 */
bool
temporal_type(Oid temptypid)
{
  if (temptypid == type_oid(T_TBOOL) || temptypid == type_oid(T_TINT) ||
    temptypid == type_oid(T_TFLOAT) || temptypid == type_oid(T_TTEXT) ||
    temptypid == type_oid(T_TGEOMPOINT) || temptypid == type_oid(T_TGEOGPOINT) || 
    temptypid == type_oid(T_TNPOINT))
    return true;
  return false;
}

/**
 * Ensures that the Oid is a base type supported by MobilityDB
 */
void
ensure_temporal_base_type(Oid basetypid)
{
  if (basetypid != BOOLOID && basetypid != INT4OID &&
    basetypid != FLOAT8OID && basetypid != TEXTOID &&
    basetypid != type_oid(T_DOUBLE2) && basetypid != type_oid(T_DOUBLE3) &&
    basetypid != type_oid(T_DOUBLE4) &&
    basetypid != type_oid(T_GEOMETRY) && basetypid != type_oid(T_GEOGRAPHY) &&
    basetypid != type_oid(T_NPOINT))
    elog(ERROR, "unknown base type: %d", basetypid);
  return;
}

/**
 * Returns true if the Oid corresponds to a continuous base type
 */
bool
base_type_continuous(Oid basetypid)
{
  if (basetypid == FLOAT8OID || basetypid == type_oid(T_DOUBLE2) ||
    basetypid == type_oid(T_DOUBLE3) || basetypid == type_oid(T_DOUBLE4) ||
    basetypid == type_oid(T_GEOGRAPHY) || basetypid == type_oid(T_GEOMETRY) ||
    basetypid == type_oid(T_NPOINT))
    return true;
  return false;
}

/**
 * Ensures that the Oid is an internal or external base type that is continuous
 */
void
ensure_base_type_continuous(Temporal *temp)
{
  if (! MOBDB_FLAGS_GET_CONTINUOUS(temp->flags))
    elog(ERROR, "unknown continuous base type: %d", temp->basetypid);
  return;
}

/**
 * Returns true if the values of the type are passed by value.
 *
 * This function is called only for the base types of the temporal types
 * To avoid a call of the slow function get_typbyval (which makes a lookup
 * call), the known base types are explicitly enumerated.
 */
bool
base_type_byvalue(Oid basetypid)
{
  ensure_temporal_base_type(basetypid);
  if (basetypid == BOOLOID || basetypid == INT4OID || basetypid == FLOAT8OID)
    return true;
  return false;
}

/**
 * Returns the length of type
 *
 * This function is called only for the base types of the temporal types
 * passed by reference. To avoid a call of the slow function get_typlen
 * (which makes a lookup call), the known base types are explicitly enumerated.
 */
int16
base_type_length(Oid basetypid)
{
  ensure_temporal_base_type(basetypid);
  if (basetypid == type_oid(T_DOUBLE2))
<<<<<<< HEAD
    result = 16;
  else if (basetypid == type_oid(T_DOUBLE3))
    result = 24;
  else if (basetypid == type_oid(T_DOUBLE4))
    result = 32;
  else if (basetypid == TEXTOID)
    result = -1;
  else if (basetypid == type_oid(T_GEOMETRY) || basetypid == type_oid(T_GEOGRAPHY))
    result = -1;
  else if (basetypid == type_oid(T_NPOINT))
    result = 16;
  return result;
=======
    return 16;
  if (basetypid == type_oid(T_DOUBLE3))
    return 24;
  if (basetypid == type_oid(T_DOUBLE4))
    return 32;
  if (basetypid == TEXTOID)
    return -1;
  if (basetypid == type_oid(T_GEOMETRY) || basetypid == type_oid(T_GEOGRAPHY))
    return -1;
  elog(ERROR, "unknown operation for base type: %d", basetypid);
>>>>>>> 0cf059d2
}

/**
 * Returns true if the Oid is a alpha base type (i.e., those whose bounding
 * box is a period) supported by MobilityDB
 */
bool
talpha_base_type(Oid basetypid)
{
  if (basetypid == BOOLOID || basetypid == TEXTOID)
    return true;
  return false;
}

/**
 * Returns true if the Oid is a temporal number type
 *
 * @note Function used in particular in the indexes
 */
bool
tnumber_type(Oid temptypid)
{
  if (temptypid == type_oid(T_TINT) || temptypid == type_oid(T_TFLOAT))
    return true;
  return false;
}

/**
 * Test whether the Oid is a number base type supported by MobilityDB
 */
bool
tnumber_base_type(Oid basetypid)
{
  if (basetypid == INT4OID || basetypid == FLOAT8OID)
    return true;
  return false;
}

/**
 * Returns true if the Oid is a number base type supported by MobilityDB
 */
void
ensure_tnumber_base_type(Oid basetypid)
{
  if (! tnumber_base_type(basetypid))
    elog(ERROR, "unknown number base type: %d", basetypid);
  return;
}

/**
 * Returns true if the Oid is a temporal number type
 *
 * @note Function used in particular in the indexes
 */
bool
tnumber_range_type(Oid rangetypid)
{
  if (rangetypid == type_oid(T_INTRANGE) || rangetypid == type_oid(T_FLOATRANGE))
    return true;
  return false;
}

/**
 * Ensures that the Oid is a range type
 */
void
ensure_tnumber_range_type(Oid rangetypid)
{
  if (! tnumber_range_type(rangetypid))
    elog(ERROR, "unknown number range type: %d", rangetypid);
  return;
}

/**
 * Returns true if the Oid is a spatiotemporal type
 *
 * @note This function is used for features common to all spatiotemporal types,
 * in particular, all of them use the same bounding box STBOX. Therefore it is
 * used for the indexes and selectivity functions
 */
bool
tspatial_type(Oid temptypid)
{
  if (temptypid == type_oid(T_TGEOMPOINT) || temptypid == type_oid(T_TGEOGPOINT) ||
    temptypid == type_oid(T_TNPOINT))
    return true;
  return false;
}

/**
 * Returns true if the Oid is a spatiotemporal type
 *
 * @note This function is used for features common to all spatiotemporal types,
 * in particular, all of them use the same bounding box STBOX
 */
bool
tspatial_base_type(Oid basetypid)
{
  if (basetypid == type_oid(T_GEOMETRY) || basetypid == type_oid(T_GEOGRAPHY) ||
    basetypid == type_oid(T_NPOINT))
    return true;
  return false;
}

/**
 * Returns true if the Oid is a temporal point type
 *
 * @note This function is used for temporal types whose subtype is a geography
 * or a geography.
 */
bool
tgeo_type(Oid temptypid)
{
  if (temptypid == type_oid(T_TGEOMPOINT) || temptypid == type_oid(T_TGEOGPOINT) || 
    temptypid == type_oid(T_TNPOINT))
    return true;
  return false;
}

/**
 * Returns true if the Oid is a point base type supported by MobilityDB
 */
bool
tgeo_base_type(Oid basetypid)
{
  if (basetypid == type_oid(T_GEOMETRY) || basetypid == type_oid(T_GEOGRAPHY))
    return true;
  return false;
}

/**
 * Ensures that the Oid is a point base type supported by MobilityDB
 */
void
ensure_tgeo_base_type(Oid basetypid)
{
  if (! tgeo_base_type(basetypid))
    elog(ERROR, "unknown geospatial base type: %d", basetypid);
  return;
}

/**
 * Returns true if the temporal type corresponding to the Oid of the
 * base type has its trajectory precomputed
 */
bool
type_has_precomputed_trajectory(Oid basetypid)
{
  if (tgeo_base_type(basetypid))
    return true;
  return false;
}

/**
 * Returns true if the temporal type corresponding to the Oid of the
 * base type has its trajectory precomputed
 */
bool
base_type_without_bbox(Oid basetypid)
{
  if (basetypid == type_oid(T_DOUBLE2) || basetypid == type_oid(T_DOUBLE3) ||
      basetypid == type_oid(T_DOUBLE4))
    return true;
  return false;
}


/**
 * Returns the size of the bounding box
 */
size_t
temporal_bbox_size(Oid basetypid)
{
  if (talpha_base_type(basetypid))
    return sizeof(Period);
  if (tnumber_base_type(basetypid))
    return sizeof(TBOX);
  if (tspatial_base_type(basetypid))
    return sizeof(STBOX);
  /* Types without bounding box, such as tdoubleN, must be explicity stated */
  if (base_type_without_bbox(basetypid))
    return 0;
  elog(ERROR, "unknown operation for base type: %d", basetypid);
}

/*****************************************************************************
 * Oid functions
 *****************************************************************************/

/**
 * Returns the Oid of the range type corresponding to the Oid of the
 * base type
 */
Oid
range_oid_from_base(Oid basetypid)
{
  ensure_tnumber_base_type(basetypid);
  if (basetypid == INT4OID)
    return type_oid(T_INTRANGE);
  if (basetypid == FLOAT8OID)
    return type_oid(T_FLOATRANGE);
  elog(ERROR, "unknown range type for base type: %d", basetypid);
}

/**
 * Returns the Oid of the temporal type corresponding to the Oid of the
 * base type
 */
Oid
temporal_oid_from_base(Oid basetypid)
{
  ensure_temporal_base_type(basetypid);
  if (basetypid == BOOLOID)
    return type_oid(T_TBOOL);
  if (basetypid == INT4OID)
    return type_oid(T_TINT);
  if (basetypid == FLOAT8OID)
    return type_oid(T_TFLOAT);
  if (basetypid == TEXTOID)
    return type_oid(T_TTEXT);
  if (basetypid == type_oid(T_GEOMETRY))
    return type_oid(T_TGEOMPOINT);
  if (basetypid == type_oid(T_GEOGRAPHY))
    return type_oid(T_TGEOGPOINT);
  if (basetypid == type_oid(T_GEOGRAPHY))
    return type_oid(T_TGEOGPOINT);
  if (basetypid == type_oid(T_NPOINT))
    return type_oid(T_TNPOINT);
  elog(ERROR, "unknown temporal type for base type: %d", basetypid);
}

/**
 * Returns the Oid of the base type corresponding to the Oid of the
 * temporal type
 */
Oid
base_oid_from_temporal(Oid temptypid)
{
  assert(temporal_type(temptypid));
  if (temptypid == type_oid(T_TBOOL))
    return BOOLOID;
  if (temptypid == type_oid(T_TINT))
    return INT4OID;
  if (temptypid == type_oid(T_TFLOAT))
    return FLOAT8OID;
  if (temptypid == type_oid(T_TTEXT))
    return TEXTOID;
  if (temptypid == type_oid(T_TGEOMPOINT))
    return type_oid(T_GEOMETRY);
  if (temptypid == type_oid(T_TGEOGPOINT))
    return type_oid(T_GEOGRAPHY);
  if (temptypid == type_oid(T_TNPOINT))
    return type_oid(T_NPOINT);
  elog(ERROR, "unknown base type for temporal type: %d", temptypid);
}

/*****************************************************************************
 * Comparison functions on datums
 *****************************************************************************/

/* Version of the functions where the types of both arguments is equal */

/**
 * Returns true if the two values are equal
 */
bool
datum_eq(Datum l, Datum r, Oid type)
{
  ensure_temporal_base_type(type);
  if (type == BOOLOID || type == INT4OID)
    return l == r;
  else if (type == FLOAT8OID)
    return l == r;
    // result = FP_EQUALS(DatumGetFloat8(l), DatumGetFloat8(r));
<<<<<<< HEAD
  else if (type == TEXTOID)
    result = text_cmp(DatumGetTextP(l), DatumGetTextP(r), DEFAULT_COLLATION_OID) == 0;
  else if (type == type_oid(T_DOUBLE2))
    result = double2_eq((double2 *)DatumGetPointer(l), (double2 *)DatumGetPointer(r));
  else if (type == type_oid(T_DOUBLE3))
    result = double3_eq((double3 *)DatumGetPointer(l), (double3 *)DatumGetPointer(r));
  else if (type == type_oid(T_DOUBLE4))
    result = double4_eq((double4 *)DatumGetPointer(l), (double4 *)DatumGetPointer(r));
  else if (type == type_oid(T_GEOMETRY))
    //  result = DatumGetBool(call_function2(lwgeom_eq, l, r));
    result = datum_point_eq(l, r);
  else if (type == type_oid(T_GEOGRAPHY))
    //  result = DatumGetBool(call_function2(geography_eq, l, r));
    result = datum_point_eq(l, r);
  else if (type == type_oid(T_NPOINT))
    result = npoint_eq_internal(DatumGetNpoint(l), DatumGetNpoint(r));
  return result;
=======
  if (type == TEXTOID)
    return text_cmp(DatumGetTextP(l), DatumGetTextP(r), DEFAULT_COLLATION_OID) == 0;
  if (type == type_oid(T_DOUBLE2))
    return double2_eq((double2 *)DatumGetPointer(l), (double2 *)DatumGetPointer(r));
  if (type == type_oid(T_DOUBLE3))
    return double3_eq((double3 *)DatumGetPointer(l), (double3 *)DatumGetPointer(r));
  if (type == type_oid(T_DOUBLE4))
    return double4_eq((double4 *)DatumGetPointer(l), (double4 *)DatumGetPointer(r));
  if (type == type_oid(T_GEOMETRY))
    //  return DatumGetBool(call_function2(lwgeom_eq, l, r));
    return datum_point_eq(l, r);
  if (type == type_oid(T_GEOGRAPHY))
    // return DatumGetBool(call_function2(geography_eq, l, r));
    return datum_point_eq(l, r);
  elog(ERROR, "unknown operation for base type: %d", basetypid);
>>>>>>> 0cf059d2
}

/**
 * Returns true if the two values are different
 */
bool
datum_ne(Datum l, Datum r, Oid type)
{
  return !datum_eq(l, r, type);
}

/**
 * Returns true if the first value is less than the second one
 */
bool
datum_lt(Datum l, Datum r, Oid type)
{
  ensure_temporal_base_type(type);
  if (type == BOOLOID)
    return DatumGetBool(l) < DatumGetBool(r);
  if (type == INT4OID)
    return DatumGetInt32(l) < DatumGetInt32(r);
  if (type == FLOAT8OID)
    return DatumGetFloat8(l) < DatumGetFloat8(r);
    // return FP_LT(DatumGetFloat8(l), DatumGetFloat8(r));
  if (type == TEXTOID)
    return text_cmp(DatumGetTextP(l), DatumGetTextP(r), DEFAULT_COLLATION_OID) < 0;
  if (type == type_oid(T_GEOMETRY))
    return DatumGetBool(call_function2(lwgeom_lt, l, r));
  if (type == type_oid(T_GEOGRAPHY))
    return DatumGetBool(call_function2(geography_lt, l, r));
  elog(ERROR, "unknown operation for base type: %d", basetypid);
}

/**
 * Returns true if the first value is less than or equal to the second one
 */
bool
datum_le(Datum l, Datum r, Oid type)
{
  return datum_eq(l, r, type) || datum_lt(l, r, type);
}

/**
 * Returns true if the first value is greater than the second one
 */
bool
datum_gt(Datum l, Datum r, Oid type)
{
  return datum_lt(r, l, type);
}

/**
 * Returns true if the first value is greater than or equal to the second one
 * This function is currently not used
bool
datum_ge(Datum l, Datum r, Oid type)
{
  return datum_eq(l, r, type) || datum_lt(r, l, type);
}
*/

/*****************************************************************************/

/*
 * Version of the functions where the types of both arguments may be different
 * but compatible, e.g., integer and float
 */

/**
 * Returns true if the two values are equal even if their type is not the same
 */
bool
datum_eq2(Datum l, Datum r, Oid typel, Oid typer)
{
  ensure_temporal_base_type(typel);
  ensure_temporal_base_type(typer);
  bool result = false;
  if ((typel == BOOLOID && typer == BOOLOID) ||
    (typel == INT4OID && typer == INT4OID))
    return l == r;
  if (typel == FLOAT8OID && typer == FLOAT8OID)
    return l == r;
    // result = FP_EQUALS(DatumGetFloat8(l), DatumGetFloat8(r));
  if (typel == INT4OID && typer == FLOAT8OID)
    return (double) DatumGetInt32(l) == DatumGetFloat8(r);
    // result = FP_EQUALS((double) DatumGetInt32(l), DatumGetFloat8(r));
  if (typel == FLOAT8OID && typer == INT4OID)
    return DatumGetFloat8(l) == (double) DatumGetInt32(r);
    // result = FP_EQUALS(DatumGetFloat8(l), (double) DatumGetInt32(r));
  if (typel == TEXTOID && typer == TEXTOID)
    return text_cmp(DatumGetTextP(l), DatumGetTextP(r), DEFAULT_COLLATION_OID) == 0;
    /* This function is never called with doubleN */
  if (typel == type_oid(T_GEOMETRY) && typer == type_oid(T_GEOMETRY))
    //  result = DatumGetBool(call_function2(lwgeom_eq, l, r));
    return datum_point_eq(l, r);
  if (typel == type_oid(T_GEOGRAPHY) && typer == type_oid(T_GEOGRAPHY))
    //  result = DatumGetBool(call_function2(geography_eq, l, r));
<<<<<<< HEAD
    result = datum_point_eq(l, r);
  else if (typel == type_oid(T_NPOINT) && typer == type_oid(T_NPOINT))
    result = npoint_eq_internal(DatumGetNpoint(l), DatumGetNpoint(r));
  return result;
=======
    return datum_point_eq(l, r);
  elog(ERROR, "unknown operation for base type: %d", basetypid);
>>>>>>> 0cf059d2
}

/**
 * Returns true if the two values are different
 */
bool
datum_ne2(Datum l, Datum r, Oid typel, Oid typer)
{
  return !datum_eq2(l, r, typel, typer);
}

/**
 * Returns true if the first value is less than the second one
 */
bool
datum_lt2(Datum l, Datum r, Oid typel, Oid typer)
{
  assert(typel == INT4OID || typel == FLOAT8OID || typel == TEXTOID);
  assert(typer == INT4OID || typer == FLOAT8OID || typer == TEXTOID);
  if (typel == INT4OID && typer == INT4OID)
    return DatumGetInt32(l) < DatumGetInt32(r);
  if (typel == INT4OID && typer == FLOAT8OID)
    return (double) DatumGetInt32(l) < DatumGetFloat8(r);
    // result = FP_LT((double) DatumGetInt32(l), DatumGetFloat8(r));
  if (typel == FLOAT8OID && typer == INT4OID)
    return DatumGetFloat8(l) < (double) DatumGetInt32(r);
    // result = FP_LT(DatumGetFloat8(l), (double) DatumGetInt32(r));
  if (typel == FLOAT8OID && typer == FLOAT8OID)
    return DatumGetFloat8(l) < DatumGetFloat8(r);
    // result = FP_LT(DatumGetFloat8(l), DatumGetFloat8(r));
  if (typel == TEXTOID && typer == TEXTOID)
    return text_cmp(DatumGetTextP(l), DatumGetTextP(r), DEFAULT_COLLATION_OID) < 0;
  elog(ERROR, "unknown operation for base type: %d", basetypid);
}

/**
 * Returns true if the first value is less than or equal to the second one
 */
bool
datum_le2(Datum l, Datum r, Oid typel, Oid typer)
{
  return datum_eq2(l, r, typel, typer) || datum_lt2(l, r, typel, typer);
}

/**
 * Returns true if the first value is greater than the second one
 */
bool
datum_gt2(Datum l, Datum r, Oid typel, Oid typer)
{
  return datum_lt2(r, l, typer, typel);
}

/**
 * Returns true if the first value is greater than or equal to the second one
 */
bool
datum_ge2(Datum l, Datum r, Oid typel, Oid typer)
{
  return datum_eq2(l, r, typel, typer) || datum_gt2(l, r, typel, typer);
}

/*****************************************************************************/

/**
 * Returns a Datum true if the two values are equal
 */
Datum
datum2_eq2(Datum l, Datum r, Oid typel, Oid typer)
{
  return BoolGetDatum(datum_eq2(l, r, typel, typer));
}

/**
 * Returns a Datum true if the two values are different
 */
Datum
datum2_ne2(Datum l, Datum r, Oid typel, Oid typer)
{
  return BoolGetDatum(datum_ne2(l, r, typel, typer));
}

/**
 * Returns a Datum true if the first value is less than the second one
 */
Datum
datum2_lt2(Datum l, Datum r, Oid typel, Oid typer)
{
  return BoolGetDatum(datum_lt2(l, r, typel, typer));
}

/**
 * Returns a Datum true if the first value is less than or equal to the second one
 */
Datum
datum2_le2(Datum l, Datum r, Oid typel, Oid typer)
{
  return BoolGetDatum(datum_le2(l, r, typel, typer));
}

/**
 * Returns a Datum true if the first value is greater than the second one
 */
Datum
datum2_gt2(Datum l, Datum r, Oid typel, Oid typer)
{
  return BoolGetDatum(datum_gt2(l, r, typel, typer));
}

/**
 * Returns a Datum true if the first value is greater than or equal to the second one
 */
Datum
datum2_ge2(Datum l, Datum r, Oid typel, Oid typer)
{
  return BoolGetDatum(datum_ge2(l, r, typel, typer));
}

/*****************************************************************************
 * Miscellaneous functions
 *****************************************************************************/

/**
 * Align to double
 */
size_t
double_pad(size_t size)
{
  if (size % 8)
    return size + (8 - size % 8);
  return size;
}

/**
 * Copy a Datum if it is passed by reference
 */
Datum
datum_copy(Datum value, Oid type)
{
  /* For types passed by value */
  if (base_type_byvalue(type))
    return value;
  /* For types passed by reference */
  int typlen = base_type_length(type);
  size_t value_size = (typlen != -1) ? (size_t) typlen : VARSIZE(value);
  void *result = palloc0(value_size);
  memcpy(result, DatumGetPointer(value), value_size);
  return PointerGetDatum(result);
}

/**
 * Convert a number to a double
 */
double
datum_double(Datum d, Oid basetypid)
{
  ensure_tnumber_base_type(basetypid);
  if (basetypid == INT4OID)
    return (double)(DatumGetInt32(d));
  else if (basetypid == FLOAT8OID)
    return DatumGetFloat8(d);
  elog(ERROR, "unknown operation for base type: %d", basetypid);
}

/**
 * Convert a text value into a C string
 *
 * @note We don't include <utils/builtins.h> to avoid collisions with json-c/json.h
 * @note Function taken from PostGIS file lwgeom_in_geojson.c
 */
char *
text2cstring(const text *textptr)
{
  size_t size = VARSIZE_ANY_EXHDR(textptr);
  char *str = palloc(size + 1);
  memcpy(str, VARDATA(textptr), size);
  str[size]='\0';
  return str;
}

/*****************************************************************************
 * Call PostgreSQL functions
 *****************************************************************************/

/**
 * Call input function of the base type
 */
Datum
call_input(Oid type, char *str)
{
  Oid infunc;
  Oid basetype;
  FmgrInfo infuncinfo;
  getTypeInputInfo(type, &infunc, &basetype);
  fmgr_info(infunc, &infuncinfo);
  return InputFunctionCall(&infuncinfo, str, basetype, -1);
}

/**
 * Call output function of the base type
 */
char *
call_output(Oid type, Datum value)
{
  Oid outfunc;
  bool isvarlena;
  FmgrInfo outfuncinfo;
  getTypeOutputInfo(type, &outfunc, &isvarlena);
  fmgr_info(outfunc, &outfuncinfo);
  return OutputFunctionCall(&outfuncinfo, value);
}

/**
 * Call send function of the base type
 */
bytea *
call_send(Oid type, Datum value)
{
  Oid sendfunc;
  bool isvarlena;
  FmgrInfo sendfuncinfo;
  getTypeBinaryOutputInfo(type, &sendfunc, &isvarlena);
  fmgr_info(sendfunc, &sendfuncinfo);
  return SendFunctionCall(&sendfuncinfo, value);
}

/**
 * Call receive function of the base type
 */
Datum
call_recv(Oid type, StringInfo buf)
{
  Oid recvfunc;
  Oid basetype;
  FmgrInfo recvfuncinfo;
  getTypeBinaryInputInfo(type, &recvfunc, &basetype);
  fmgr_info(recvfunc, &recvfuncinfo);
  return ReceiveFunctionCall(&recvfuncinfo, buf, basetype, -1);
}

/**
 * Call PostgreSQL function with 1 argument
 */
#if MOBDB_PGSQL_VERSION >= 120000
Datum
call_function1(PGFunction func, Datum arg1)
{
  LOCAL_FCINFO(fcinfo, 1);
  FmgrInfo flinfo;
  memset(&flinfo, 0, sizeof(flinfo));
  flinfo.fn_mcxt = CurrentMemoryContext;
  Datum result;
  InitFunctionCallInfoData(*fcinfo, &flinfo, 1, DEFAULT_COLLATION_OID, NULL, NULL);
  fcinfo->args[0].value = arg1;
  fcinfo->args[0].isnull = false;
  result = (*func) (fcinfo);
  if (fcinfo->isnull)
    elog(ERROR, "Function %p returned NULL", (void *) func);
  return result;
}

/**
 * Call PostgreSQL function with 2 arguments
 */
Datum
call_function2(PGFunction func, Datum arg1, Datum arg2)
{
  LOCAL_FCINFO(fcinfo, 2);
  FmgrInfo flinfo;
  memset(&flinfo, 0, sizeof(flinfo)) ;
  flinfo.fn_nargs = 2;
  flinfo.fn_mcxt = CurrentMemoryContext;
  Datum result;
  InitFunctionCallInfoData(*fcinfo, &flinfo, 2, DEFAULT_COLLATION_OID, NULL, NULL);
  fcinfo->args[0].value = arg1;
  fcinfo->args[0].isnull = false;
  fcinfo->args[1].value = arg2;
  fcinfo->args[1].isnull = false;
  result = (*func) (fcinfo);
  if (fcinfo->isnull)
    elog(ERROR, "function %p returned NULL", (void *) func);
  return result;
}

/**
 * Call PostgreSQL function with 3 arguments
 */
Datum
call_function3(PGFunction func, Datum arg1, Datum arg2, Datum arg3)
{
  LOCAL_FCINFO(fcinfo, 3);
  FmgrInfo flinfo;
  memset(&flinfo, 0, sizeof(flinfo)) ;
  flinfo.fn_mcxt = CurrentMemoryContext;
  Datum result;
  InitFunctionCallInfoData(*fcinfo, &flinfo, 3, DEFAULT_COLLATION_OID, NULL, NULL);
  fcinfo->args[0].value = arg1;
  fcinfo->args[0].isnull = false;
  fcinfo->args[1].value = arg2;
  fcinfo->args[1].isnull = false;
  fcinfo->args[2].value = arg3;
  fcinfo->args[2].isnull = false;
  result = (*func) (fcinfo);
  if (fcinfo->isnull)
    elog(ERROR, "function %p returned NULL", (void *) func);
  return result;
}
#else /* MOBDB_PGSQL_VERSION < 120000 */
/**
 * Call PostgreSQL function with 1 argument
 */
Datum
call_function1(PGFunction func, Datum arg1)
{
  FunctionCallInfoData fcinfo;
  FmgrInfo flinfo;
  memset(&flinfo, 0, sizeof(flinfo));
  flinfo.fn_mcxt = CurrentMemoryContext;
  Datum result;
  InitFunctionCallInfoData(fcinfo, &flinfo, 1, DEFAULT_COLLATION_OID, NULL, NULL);
  fcinfo.arg[0] = arg1;
  fcinfo.argnull[0] = false;
  result = (*func) (&fcinfo);
  if (fcinfo.isnull)
    elog(ERROR, "Function %p returned NULL", (void *) func);
  return result;
}

/**
 * Call PostgreSQL function with 2 arguments
 */
Datum
call_function2(PGFunction func, Datum arg1, Datum arg2)
{
  FunctionCallInfoData fcinfo;
  FmgrInfo flinfo;
  memset(&flinfo, 0, sizeof(flinfo)) ;
  flinfo.fn_mcxt = CurrentMemoryContext;
  Datum result;
  InitFunctionCallInfoData(fcinfo, &flinfo, 2, DEFAULT_COLLATION_OID, NULL, NULL);
  fcinfo.arg[0] = arg1;
  fcinfo.argnull[0] = false;
  fcinfo.arg[1] = arg2;
  fcinfo.argnull[1] = false;
  result = (*func) (&fcinfo);
  if (fcinfo.isnull)
    elog(ERROR, "function %p returned NULL", (void *) func);
  return result;
}

/**
 * Call PostgreSQL function with 3 arguments
 */
Datum
call_function3(PGFunction func, Datum arg1, Datum arg2, Datum arg3)
{
  FunctionCallInfoData fcinfo;
  FmgrInfo flinfo;
  memset(&flinfo, 0, sizeof(flinfo)) ;
  flinfo.fn_mcxt = CurrentMemoryContext;
  Datum result;
  InitFunctionCallInfoData(fcinfo, &flinfo, 3, DEFAULT_COLLATION_OID, NULL, NULL);
  fcinfo.arg[0] = arg1;
  fcinfo.argnull[0] = false;
  fcinfo.arg[1] = arg2;
  fcinfo.argnull[1] = false;
  fcinfo.arg[2] = arg3;
  fcinfo.argnull[2] = false;
  result = (*func) (&fcinfo);
  if (fcinfo.isnull)
    elog(ERROR, "function %p returned NULL", (void *) func);
  return result;
}
#endif

/*****************************************************************************/

/* CallerFInfoFunctionCall 1 to 3 are provided by PostGIS */

#if MOBDB_PGSQL_VERSION < 120000
Datum
CallerFInfoFunctionCall4(PGFunction func, FmgrInfo *flinfo, Oid collation,
  Datum arg1, Datum arg2, Datum arg3, Datum arg4)
{
  FunctionCallInfoData fcinfo;
  Datum    result;

  InitFunctionCallInfoData(fcinfo, flinfo, 3, collation, NULL, NULL);

  fcinfo.arg[0] = arg1;
  fcinfo.arg[1] = arg2;
  fcinfo.arg[2] = arg3;
  fcinfo.arg[3] = arg4;
  fcinfo.argnull[0] = false;
  fcinfo.argnull[1] = false;
  fcinfo.argnull[2] = false;
  fcinfo.argnull[3] = false;

  result = (*func) (&fcinfo);

  /* Check for null result, since caller is clearly not expecting one */
  if (fcinfo.isnull)
    elog(ERROR, "function %p returned NULL", (void *) func);

  return result;
}
#else
/* PgSQL 12+ still lacks 3-argument version of these functions */
Datum
CallerFInfoFunctionCall4(PGFunction func, FmgrInfo *flinfo, Oid collation,
  Datum arg1, Datum arg2, Datum arg3, Datum arg4)
{
    LOCAL_FCINFO(fcinfo, 4);
    Datum       result;

    InitFunctionCallInfoData(*fcinfo, flinfo, 3, collation, NULL, NULL);

    fcinfo->args[0].value = arg1;
    fcinfo->args[0].isnull = false;
    fcinfo->args[1].value = arg2;
    fcinfo->args[1].isnull = false;
    fcinfo->args[2].value = arg3;
    fcinfo->args[2].isnull = false;
    fcinfo->args[3].value = arg4;
    fcinfo->args[3].isnull = false;

    result = (*func) (fcinfo);

    /* Check for null result, since caller is clearly not expecting one */
    if (fcinfo->isnull)
      elog(ERROR, "function %p returned NULL", (void *) func);

    return result;
}
#endif

/*****************************************************************************
 * Array functions
 *****************************************************************************/

/**
 * Free a C array of pointers
 */
void
pfree_array(void **array, int count)
{
  for (int i = 0; i < count; i++)
    pfree(array[i]);
  pfree(array);
  return;
}

/**
 * Free a C array of Datum pointers
 */
void
pfree_datumarr(Datum *array, int count)
{
  for (int i = 0; i < count; i++)
    pfree(DatumGetPointer(array[i]));
  pfree(array);
  return;
}

/**
 * Returns the string resulting from assembling the array of strings.
 * The function frees the memory of the input strings after finishing.
 */
char *
stringarr_to_string(char **strings, int count, int outlen,
  char *prefix, char open, char close)
{
  char *result = palloc(strlen(prefix) + outlen + 3);
  result[outlen] = '\0';
  size_t pos = 0;
  strcpy(result, prefix);
  pos += strlen(prefix);
  result[pos++] = open;
  for (int i = 0; i < count; i++)
  {
    strcpy(result + pos, strings[i]);
    pos += strlen(strings[i]);
    result[pos++] = ',';
    result[pos++] = ' ';
    pfree(strings[i]);
  }
  result[pos - 2] = close;
  result[pos - 1] = '\0';
  pfree(strings);
  return result;
}

/**
 * Extract a C array from a PostgreSQL array containing datums
 */
Datum *
datumarr_extract(ArrayType *array, int *count)
{
  bool byval;
  int16 typlen;
  char align;
  get_typlenbyvalalign(array->elemtype, &typlen, &byval, &align);
  Datum *result;
  deconstruct_array(array, array->elemtype, typlen, byval, align,
    &result, NULL, count);
  return result;
}

/**
 * Extract a C array from a PostgreSQL array containing timestamps
 */
TimestampTz *
timestamparr_extract(ArrayType *array, int *count)
{
  return (TimestampTz *) datumarr_extract(array, count);
}

/**
 * Extract a C array from a PostgreSQL array containing periods
 */
Period **
periodarr_extract(ArrayType *array, int *count)
{
  return (Period **) datumarr_extract(array, count);
}

/**
 * Extract a C array from a PostgreSQL array containing ranges
 */
RangeType **
rangearr_extract(ArrayType *array, int *count)
{
  return (RangeType **) datumarr_extract(array, count);
}

/**
 * Extract a C array from a PostgreSQL array containing temporal values
 */
Temporal **
temporalarr_extract(ArrayType *array, int *count)
{
  Temporal **result;
  deconstruct_array(array, array->elemtype, -1, false, 'd',
    (Datum **) &result, NULL, count);
  return result;
}

/*****************************************************************************/

/**
 * Convert a C array of datums into a PostgreSQL array
 */
ArrayType *
datumarr_to_array(Datum *values, int count, Oid type)
{
  int16 elmlen;
  bool elmbyval;
  char elmalign;
  assert(count > 0);
  get_typlenbyvalalign(type, &elmlen, &elmbyval, &elmalign);
  ArrayType *result = construct_array(values, count, type, elmlen, elmbyval, elmalign);
  return result;
}

/**
 * Convert a C array of timestamps into a PostgreSQL array
 */
ArrayType *
timestamparr_to_array(TimestampTz *times, int count)
{
  assert(count > 0);
  ArrayType *result = construct_array((Datum *)times, count, TIMESTAMPTZOID, 8,
    true, 'd');
  return result;
}

/**
 * Convert a C array of periods into a PostgreSQL array
 */
ArrayType *
periodarr_to_array(const Period **periods, int count)
{
  assert(count > 0);
  ArrayType *result = construct_array((Datum *)periods, count,
    type_oid(T_PERIOD), sizeof(Period), false, 'd');
  return result;
}

/**
 * Convert a C array of ranges into a PostgreSQL array
 */
ArrayType *
rangearr_to_array(RangeType **ranges, int count, Oid type)
{
  assert(count > 0);
  ArrayType *result = construct_array((Datum *)ranges, count, type, -1,
    false, 'd');
  return result;
}

/**
 * Convert a C array of text values into a PostgreSQL array
 */
ArrayType *
textarr_to_array(text **textarr, int count)
{
  assert(count > 0);
  ArrayType *result = construct_array((Datum *)textarr, count, TEXTOID, -1,
    false, 'i');
  return result;
}

/**
 * Convert a C array of temporal values into a PostgreSQL array
 */
ArrayType *
temporalarr_to_array(const Temporal **temporalarr, int count)
{
  assert(count > 0);
  Oid type = temporal_oid_from_base(temporalarr[0]->basetypid);
  ArrayType *result = construct_array((Datum *) temporalarr, count, type, -1,
    false, 'd');
  return result;
}

/**
 * Convert a C array of spatiotemporal boxes into a PostgreSQL array
 */
ArrayType *
stboxarr_to_array(STBOX *boxarr, int count)
{
  assert(count > 0);
  STBOX **boxptrs = palloc(sizeof(STBOX *) * count);
  for (int i = 0; i < count; i++)
    boxptrs[i] = &boxarr[i];
  ArrayType *result = construct_array((Datum *)boxptrs, count,
    type_oid(T_STBOX), sizeof(STBOX), false, 'd');
  pfree(boxptrs);
  return result;
}

/*****************************************************************************
 * Sort functions
 *****************************************************************************/

/**
 * Comparator function for datums
 */
static int
datum_sort_cmp(const Datum *l, const Datum *r, const Oid *type)
{
  Datum x = *l;
  Datum y = *r;
  Oid t = *type;
  if (datum_eq(x, y, t))
    return 0;
  else if (datum_lt(x, y, t))
    return -1;
  else
    return 1;
}

/**
 * Comparator function for timestamps
 */
static int
timestamp_sort_cmp(const TimestampTz *l, const TimestampTz *r)
{
  TimestampTz x = *l;
  TimestampTz y = *r;
  return timestamp_cmp_internal(x, y);
}

/**
 * Comparator function for periods
 */
static int
period_sort_cmp(const Period **l, const Period **r)
{
  return period_cmp_internal(*l, *r);
}

/**
 * Comparator function for ranges
 */
static int
range_sort_cmp(const RangeType **l, const RangeType **r)
{
#if MOBDB_PGSQL_VERSION < 110000
  return DatumGetInt32(call_function2(range_cmp, RangeTypeGetDatum(*l),
    RangeTypeGetDatum(*r)));
#else
  return DatumGetInt32(call_function2(range_cmp, RangeTypePGetDatum(*l),
    RangeTypePGetDatum(*r)));
#endif
}

/**
 * Comparator function for temporal instants
 */
static int
tinstantarr_sort_cmp(const TInstant **l, const TInstant **r)
{
  return timestamp_cmp_internal((*l)->t, (*r)->t);
}

/**
 * Comparator function for temporal sequences
 */
static int
tsequencearr_sort_cmp(TSequence **l, TSequence **r)
{
  Period lp = (*l)->period;
  Period rp = (*r)->period;
  return period_cmp_internal(&lp, &rp);
}

/*****************************************************************************/

/**
 * Sort function for datums
 */
void
datumarr_sort(Datum *values, int count, Oid type)
{
  qsort_arg(values, (size_t) count, sizeof(Datum),
    (qsort_arg_comparator) &datum_sort_cmp, &type);
}

/**
 * Sort function for timestamps
 */
void
timestamparr_sort(TimestampTz *times, int count)
{
  qsort(times, (size_t) count, sizeof(TimestampTz),
    (qsort_comparator) &timestamp_sort_cmp);
}

/**
 * Sort function for double2
 * This function is currently not used
void
double2arr_sort(double2 *doubles, int count)
{
  qsort(doubles, count, sizeof(double2),
    (qsort_comparator) &double2_cmp);
}
*/

/**
 * Sort function for double3
 * This function is currently not used
void
double3arr_sort(double3 *triples, int count)
{
  qsort(triples, count, sizeof(double3),
    (qsort_comparator) &double3_cmp);
}
*/

/**
 * Sort function for periods
 */
void
periodarr_sort(Period **periods, int count)
{
  qsort(periods, (size_t) count, sizeof(Period *),
    (qsort_comparator) &period_sort_cmp);
}

/**
 * Sort function for ranges
 */
void
rangearr_sort(RangeType **ranges, int count)
{
  qsort(ranges, (size_t) count, sizeof(RangeType *),
    (qsort_comparator) &range_sort_cmp);
}

/**
 * Sort function for temporal instants
 */
void
tinstantarr_sort(TInstant **instants, int count)
{
  qsort(instants, (size_t) count, sizeof(TInstant *),
    (qsort_comparator) &tinstantarr_sort_cmp);
}

/**
 * Sort function for temporal sequences
 */
void
tsequencearr_sort(TSequence **sequences, int count)
{
  qsort(sequences, (size_t) count, sizeof(TSequence *),
    (qsort_comparator) &tsequencearr_sort_cmp);
}

/*****************************************************************************
 * Remove duplicate functions
 * These functions assume that the array has been sorted before
 *****************************************************************************/

/**
 * Remove duplicates from an array of datums
 */
int
datumarr_remove_duplicates(Datum *values, int count, Oid type)
{
  assert (count > 0);
  int newcount = 0;
  for (int i = 1; i < count; i++)
    if (datum_ne(values[newcount], values[i], type))
      values[++ newcount] = values[i];
  return newcount + 1;
}

/**
 * Remove duplicates from an array of timestamps
 */
int
timestamparr_remove_duplicates(TimestampTz *values, int count)
{
  assert (count > 0);
  int newcount = 0;
  for (int i = 1; i < count; i++)
    if (values[newcount] != values[i])
      values[++ newcount] = values[i];
  return newcount + 1;
}

/**
 * Remove duplicates from an array of temporal instants
 */
int
tinstantarr_remove_duplicates(const TInstant **instants, int count)
{
  assert(count != 0);
  int newcount = 0;
  for (int i = 1; i < count; i++)
    if (! tinstant_eq(instants[newcount], instants[i]))
      instants[++ newcount] = instants[i];
  return newcount + 1;
}

/*****************************************************************************
 * Text functions
 *****************************************************************************/

/**
 * Comparison function for text values
 *
 * @note Function copied from PostgreSQL since it is not exported
 */
int
text_cmp(text *arg1, text *arg2, Oid collid)
{
  char  *a1p,
      *a2p;
  int    len1,
      len2;

  a1p = VARDATA_ANY(arg1);
  a2p = VARDATA_ANY(arg2);

  len1 = (int) VARSIZE_ANY_EXHDR(arg1);
  len2 = (int) VARSIZE_ANY_EXHDR(arg2);

  return varstr_cmp(a1p, len1, a2p, len2, collid);
}

/*****************************************************************************
 * Arithmetic functions on datums
 * N.B. The validity of the Oids must be done in the calling function.
 *****************************************************************************/

/**
 * Returns the addition of the two numbers
 */
Datum
datum_add(Datum l, Datum r, Oid typel, Oid typer)
{
  Datum result = 0;
  if (typel == INT4OID)
  {
    if (typer == INT4OID)
      result = Int32GetDatum(DatumGetInt32(l) + DatumGetInt32(r));
    else /* typer == FLOAT8OID */
      result = Float8GetDatum(DatumGetInt32(l) + DatumGetFloat8(r));
  }
  else /* typel == FLOAT8OID */
  {
    if (typer == INT4OID)
      result = Float8GetDatum(DatumGetFloat8(l) + DatumGetInt32(r));
    else /* typer == FLOAT8OID */
      result = Float8GetDatum(DatumGetFloat8(l) + DatumGetFloat8(r));
  }
  return result;
}

/**
 * Returns the subtraction of the two numbers
 */
Datum
datum_sub(Datum l, Datum r, Oid typel, Oid typer)
{
  Datum result = 0;
  if (typel == INT4OID)
  {
    if (typer == INT4OID)
      result = Int32GetDatum(DatumGetInt32(l) - DatumGetInt32(r));
    else /* typer == FLOAT8OID */
      result = Float8GetDatum(DatumGetInt32(l) - DatumGetFloat8(r));
  }
  else /* typel == FLOAT8OID */
  {
    if (typer == INT4OID)
      result = Float8GetDatum(DatumGetFloat8(l) - DatumGetInt32(r));
    else /* typer == FLOAT8OID */
      result = Float8GetDatum(DatumGetFloat8(l) - DatumGetFloat8(r));
  }
  return result;
}

/**
 * Returns the multiplication of the two numbers
 */
Datum
datum_mult(Datum l, Datum r, Oid typel, Oid typer)
{
  Datum result = 0;
  if (typel == INT4OID)
  {
    if (typer == INT4OID)
      result = Int32GetDatum(DatumGetInt32(l) * DatumGetInt32(r));
    else /* typer == FLOAT8OID */
      result = Float8GetDatum(DatumGetInt32(l) * DatumGetFloat8(r));
  }
  else /* typel == FLOAT8OID */
  {
    if (typer == INT4OID)
      result = Float8GetDatum(DatumGetFloat8(l) * DatumGetInt32(r));
    else /* typer == FLOAT8OID */
      result = Float8GetDatum(DatumGetFloat8(l) * DatumGetFloat8(r));
  }
  return result;
}

/**
 * Returns the division of the two numbers
 */
Datum
datum_div(Datum l, Datum r, Oid typel, Oid typer)
{
  Datum result = 0;
  if (typel == INT4OID)
  {
    if (typer == INT4OID)
      result = Int32GetDatum(DatumGetInt32(l) / DatumGetInt32(r));
    else /* typer == FLOAT8OID */
      result = Float8GetDatum(DatumGetInt32(l) / DatumGetFloat8(r));
  }
  else /* typel == FLOAT8OID */
  {
    if (typer == INT4OID)
      result = Float8GetDatum(DatumGetFloat8(l) / DatumGetInt32(r));
    else /* typer == FLOAT8OID */
      result = Float8GetDatum(DatumGetFloat8(l) / DatumGetFloat8(r));
  }
  return result;
}

/*****************************************************************************/

/**
 * Determine the 3D hypotenuse.
 *
 * If required, x, y, and z are swapped to make x the larger number. The
 * traditional formula of x^2+y^2+z^2 is rearranged to factor x outside the
 * sqrt. This allows computation of the hypotenuse for significantly
 * larger values, and with a higher precision than when using the naive
 * formula. In particular, this cannot overflow unless the final result
 * would be out-of-range.
 * @code
 * sqrt( x^2 + y^2 + z^2 ) = sqrt( x^2( 1 + y^2/x^2 + z^2/x^2) )
 *                         = x * sqrt( 1 + y^2/x^2 + z^2/x^2)
 *                         = x * sqrt( 1 + y/x * y/x + z/x * z/x)
 * @endcode
 */
double
hypot3d(double x, double y, double z)
{
  double yx;
  double zx;
  double temp;

  /* Handle INF and NaN properly */
  if (isinf(x) || isinf(y) || isinf(z))
    return get_float8_infinity();

  if (isnan(x) || isnan(y) || isnan(z))
    return get_float8_nan();

  /* Else, drop any minus signs */
  x = fabs(x);
  y = fabs(y);
  z = fabs(z);

  /* Swap x, y and z if needed to make x the larger one */
  if (x < y)
  {
    temp = x;
    x = y;
    y = temp;
  }
  if (x < z)
  {
    temp = x;
    x = z;
    z = temp;
  }
  /*
   * If x is zero, the hypotenuse is computed with the 2D case.
   * This test saves a few cycles in such cases, but more importantly
   * it also protects against divide-by-zero errors, since now x >= y.
   */
  if (x == 0)
    return hypot(y, z);

  /* Determine the hypotenuse */
  yx = y / x;
  zx = z / x;
  return x * sqrt(1.0 + (yx * yx) + (zx * zx));
}

/**
 * Determine the 4D hypotenuse.
 *
 * @see The function is a generalization of the 3D case in function hypot3d
 */
double
hypot4d(double x, double y, double z, double m)
{
  double yx;
  double zx;
  double mx;
  double temp;

  /* Handle INF and NaN properly */
  if (isinf(x) || isinf(y) || isinf(z) || isinf(m))
    return get_float8_infinity();

  if (isnan(x) || isnan(y) || isnan(z) || isnan(m))
    return get_float8_nan();

  /* Else, drop any minus signs */
  x = fabs(x);
  y = fabs(y);
  z = fabs(z);
  m = fabs(m);

  /* Swap x, y, z, and m if needed to make x the larger one */
  if (x < y)
  {
    temp = x;
    x = y;
    y = temp;
  }
  if (x < z)
  {
    temp = x;
    x = z;
    z = temp;
  }
  if (x < m)
  {
    temp = x;
    x = m;
    m = temp;
  }
  /*
   * If x is zero, the hypotenuse is computed with the 3D case.
   * This test saves a few cycles in such cases, but more importantly
   * it also protects against divide-by-zero errors, since now x >= y.
   */
  if (x == 0)
    return hypot3d(y, z, m);

  /* Determine the hypotenuse */
  yx = y / x;
  zx = z / x;
  mx = m / x;
  return x * sqrt(1.0 + (yx * yx) + (zx * zx) + (mx * mx));
}

/*****************************************************************************/<|MERGE_RESOLUTION|>--- conflicted
+++ resolved
@@ -138,20 +138,6 @@
 {
   ensure_temporal_base_type(basetypid);
   if (basetypid == type_oid(T_DOUBLE2))
-<<<<<<< HEAD
-    result = 16;
-  else if (basetypid == type_oid(T_DOUBLE3))
-    result = 24;
-  else if (basetypid == type_oid(T_DOUBLE4))
-    result = 32;
-  else if (basetypid == TEXTOID)
-    result = -1;
-  else if (basetypid == type_oid(T_GEOMETRY) || basetypid == type_oid(T_GEOGRAPHY))
-    result = -1;
-  else if (basetypid == type_oid(T_NPOINT))
-    result = 16;
-  return result;
-=======
     return 16;
   if (basetypid == type_oid(T_DOUBLE3))
     return 24;
@@ -161,8 +147,9 @@
     return -1;
   if (basetypid == type_oid(T_GEOMETRY) || basetypid == type_oid(T_GEOGRAPHY))
     return -1;
+  else if (basetypid == type_oid(T_NPOINT))
+    return 16;
   elog(ERROR, "unknown operation for base type: %d", basetypid);
->>>>>>> 0cf059d2
 }
 
 /**
@@ -437,25 +424,6 @@
   else if (type == FLOAT8OID)
     return l == r;
     // result = FP_EQUALS(DatumGetFloat8(l), DatumGetFloat8(r));
-<<<<<<< HEAD
-  else if (type == TEXTOID)
-    result = text_cmp(DatumGetTextP(l), DatumGetTextP(r), DEFAULT_COLLATION_OID) == 0;
-  else if (type == type_oid(T_DOUBLE2))
-    result = double2_eq((double2 *)DatumGetPointer(l), (double2 *)DatumGetPointer(r));
-  else if (type == type_oid(T_DOUBLE3))
-    result = double3_eq((double3 *)DatumGetPointer(l), (double3 *)DatumGetPointer(r));
-  else if (type == type_oid(T_DOUBLE4))
-    result = double4_eq((double4 *)DatumGetPointer(l), (double4 *)DatumGetPointer(r));
-  else if (type == type_oid(T_GEOMETRY))
-    //  result = DatumGetBool(call_function2(lwgeom_eq, l, r));
-    result = datum_point_eq(l, r);
-  else if (type == type_oid(T_GEOGRAPHY))
-    //  result = DatumGetBool(call_function2(geography_eq, l, r));
-    result = datum_point_eq(l, r);
-  else if (type == type_oid(T_NPOINT))
-    result = npoint_eq_internal(DatumGetNpoint(l), DatumGetNpoint(r));
-  return result;
-=======
   if (type == TEXTOID)
     return text_cmp(DatumGetTextP(l), DatumGetTextP(r), DEFAULT_COLLATION_OID) == 0;
   if (type == type_oid(T_DOUBLE2))
@@ -470,8 +438,9 @@
   if (type == type_oid(T_GEOGRAPHY))
     // return DatumGetBool(call_function2(geography_eq, l, r));
     return datum_point_eq(l, r);
-  elog(ERROR, "unknown operation for base type: %d", basetypid);
->>>>>>> 0cf059d2
+  else if (type == type_oid(T_NPOINT))
+    return npoint_eq_internal(DatumGetNpoint(l), DatumGetNpoint(r));
+  elog(ERROR, "unknown operation for base type: %d", type);
 }
 
 /**
@@ -503,7 +472,7 @@
     return DatumGetBool(call_function2(lwgeom_lt, l, r));
   if (type == type_oid(T_GEOGRAPHY))
     return DatumGetBool(call_function2(geography_lt, l, r));
-  elog(ERROR, "unknown operation for base type: %d", basetypid);
+  elog(ERROR, "unknown operation for base type: %d", type);
 }
 
 /**
@@ -549,36 +518,30 @@
 {
   ensure_temporal_base_type(typel);
   ensure_temporal_base_type(typer);
-  bool result = false;
   if ((typel == BOOLOID && typer == BOOLOID) ||
     (typel == INT4OID && typer == INT4OID))
     return l == r;
   if (typel == FLOAT8OID && typer == FLOAT8OID)
     return l == r;
-    // result = FP_EQUALS(DatumGetFloat8(l), DatumGetFloat8(r));
+    // return FP_EQUALS(DatumGetFloat8(l), DatumGetFloat8(r));
   if (typel == INT4OID && typer == FLOAT8OID)
     return (double) DatumGetInt32(l) == DatumGetFloat8(r);
-    // result = FP_EQUALS((double) DatumGetInt32(l), DatumGetFloat8(r));
+    // return FP_EQUALS((double) DatumGetInt32(l), DatumGetFloat8(r));
   if (typel == FLOAT8OID && typer == INT4OID)
     return DatumGetFloat8(l) == (double) DatumGetInt32(r);
-    // result = FP_EQUALS(DatumGetFloat8(l), (double) DatumGetInt32(r));
+    // return FP_EQUALS(DatumGetFloat8(l), (double) DatumGetInt32(r));
   if (typel == TEXTOID && typer == TEXTOID)
     return text_cmp(DatumGetTextP(l), DatumGetTextP(r), DEFAULT_COLLATION_OID) == 0;
     /* This function is never called with doubleN */
   if (typel == type_oid(T_GEOMETRY) && typer == type_oid(T_GEOMETRY))
-    //  result = DatumGetBool(call_function2(lwgeom_eq, l, r));
+    //  return DatumGetBool(call_function2(lwgeom_eq, l, r));
     return datum_point_eq(l, r);
   if (typel == type_oid(T_GEOGRAPHY) && typer == type_oid(T_GEOGRAPHY))
-    //  result = DatumGetBool(call_function2(geography_eq, l, r));
-<<<<<<< HEAD
-    result = datum_point_eq(l, r);
+    //  return DatumGetBool(call_function2(geography_eq, l, r));
+    return datum_point_eq(l, r);
   else if (typel == type_oid(T_NPOINT) && typer == type_oid(T_NPOINT))
-    result = npoint_eq_internal(DatumGetNpoint(l), DatumGetNpoint(r));
-  return result;
-=======
-    return datum_point_eq(l, r);
-  elog(ERROR, "unknown operation for base type: %d", basetypid);
->>>>>>> 0cf059d2
+    return npoint_eq_internal(DatumGetNpoint(l), DatumGetNpoint(r));
+  elog(ERROR, "unknown operation for base type: %d", typel);
 }
 
 /**
@@ -611,7 +574,7 @@
     // result = FP_LT(DatumGetFloat8(l), DatumGetFloat8(r));
   if (typel == TEXTOID && typer == TEXTOID)
     return text_cmp(DatumGetTextP(l), DatumGetTextP(r), DEFAULT_COLLATION_OID) < 0;
-  elog(ERROR, "unknown operation for base type: %d", basetypid);
+  elog(ERROR, "unknown operation for base type: %d", typel);
 }
 
 /**
