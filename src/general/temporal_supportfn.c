/*****************************************************************************
 *
 * This MobilityDB code is provided under The PostgreSQL License.
 * Copyright (c) 2016-2022, Université libre de Bruxelles and MobilityDB
 * contributors
 *
 * MobilityDB includes portions of PostGIS version 3 source code released
 * under the GNU General Public License (GPLv2 or later).
 * Copyright (c) 2001-2022, PostGIS contributors
 *
 * Permission to use, copy, modify, and distribute this software and its
 * documentation for any purpose, without fee, and without a written
 * agreement is hereby granted, provided that the above copyright notice and
 * this paragraph and the following two paragraphs appear in all copies.
 *
 * IN NO EVENT SHALL UNIVERSITE LIBRE DE BRUXELLES BE LIABLE TO ANY PARTY FOR
 * DIRECT, INDIRECT, SPECIAL, INCIDENTAL, OR CONSEQUENTIAL DAMAGES, INCLUDING
 * LOST PROFITS, ARISING OUT OF THE USE OF THIS SOFTWARE AND ITS DOCUMENTATION,
 * EVEN IF UNIVERSITE LIBRE DE BRUXELLES HAS BEEN ADVISED OF THE POSSIBILITY
 * OF SUCH DAMAGE.
 *
 * UNIVERSITE LIBRE DE BRUXELLES SPECIFICALLY DISCLAIMS ANY WARRANTIES,
 * INCLUDING, BUT NOT LIMITED TO, THE IMPLIED WARRANTIES OF MERCHANTABILITY
 * AND FITNESS FOR A PARTICULAR PURPOSE. THE SOFTWARE PROVIDED HEREUNDER IS ON
 * AN "AS IS" BASIS, AND UNIVERSITE LIBRE DE BRUXELLES HAS NO OBLIGATIONS TO
 * PROVIDE MAINTENANCE, SUPPORT, UPDATES, ENHANCEMENTS, OR MODIFICATIONS. 
 *
 *****************************************************************************/

/**
 * @file temporal_supportfn.c
 * Index support functions for temporal types.
 */

#if POSTGRESQL_VERSION_NUMBER >= 120000

#include "general/temporal_supportfn.h"

/* PostgreSQL */
#include <postgres.h>
#include <assert.h>
#include <funcapi.h>
#include <access/htup_details.h>
#include <access/stratnum.h>
#include <catalog/namespace.h>
#include <catalog/pg_opfamily.h>
#include <catalog/pg_type_d.h>
#include <catalog/pg_am_d.h>
#include <nodes/supportnodes.h>
#include <nodes/nodeFuncs.h>
#include <nodes/makefuncs.h>
#include <optimizer/optimizer.h>
#include <parser/parse_func.h>
#include <utils/array.h>
#include <utils/builtins.h>
#include <utils/lsyscache.h>
#include <utils/numeric.h>
#include <utils/syscache.h>

/* MobilityDB */
#include "general/tempcache.h"
#include "general/temporal_selfuncs.h"
#include "general/tnumber_selfuncs.h"
#include "point/tpoint_selfuncs.h"

typedef enum
{
  TEMPORALTYPE,
  TNUMBERTYPE,
  TPOINTTYPE,
} TemporalFamily;

enum TEMPORAL_FUNCTION_IDX
{
  /* intersects<Time> functions */
  INTERSECTS_TIMESTAMP_IDX       = 0,
  INTERSECTS_TIMESTAMPSET_IDX    = 1,
  INTERSECTS_PERIOD_IDX          = 2,
  INTERSECTS_PERIODSET_IDX       = 3,
  /* Ever/always comparison functions */
  EVER_EQ_IDX                    = 4,
  ALWAYS_EQ_IDX                  = 5,
  /* Ever spatial relationships */
  CONTAINS_IDX                   = 6,
  DISJOINT_IDX                   = 7,
  INTERSECTS_IDX                 = 8,
  TOUCHES_IDX                    = 9,
  DWITHIN_IDX                    = 10,
};

static const int16 TemporalStrategies[] =
{
  /* intersects<Time> functions */
  [INTERSECTS_TIMESTAMP_IDX]     = RTOverlapStrategyNumber,
  [INTERSECTS_TIMESTAMPSET_IDX]  = RTOverlapStrategyNumber,
  [INTERSECTS_PERIOD_IDX]        = RTOverlapStrategyNumber,
  [INTERSECTS_PERIODSET_IDX]     = RTOverlapStrategyNumber,
};

static const int16 TNumberStrategies[] =
{
  /* intersects<Time> functions */
  [INTERSECTS_TIMESTAMP_IDX]     = RTOverlapStrategyNumber,
  [INTERSECTS_TIMESTAMPSET_IDX]  = RTOverlapStrategyNumber,
  [INTERSECTS_PERIOD_IDX]        = RTOverlapStrategyNumber,
  [INTERSECTS_PERIODSET_IDX]     = RTOverlapStrategyNumber,
  /* Ever/always comparison functions */
  [EVER_EQ_IDX]                  = RTOverlapStrategyNumber,
  [ALWAYS_EQ_IDX]                = RTOverlapStrategyNumber,
};

static const int16 TPointStrategies[] =
{
  /* intersects<Time> functions */
  [INTERSECTS_TIMESTAMP_IDX]     = RTOverlapStrategyNumber,
  [INTERSECTS_TIMESTAMPSET_IDX]  = RTOverlapStrategyNumber,
  [INTERSECTS_PERIOD_IDX]        = RTOverlapStrategyNumber,
  [INTERSECTS_PERIODSET_IDX]     = RTOverlapStrategyNumber,
  /* Ever/always comparison functions */
  [EVER_EQ_IDX]                  = RTOverlapStrategyNumber,
  [ALWAYS_EQ_IDX]                = RTOverlapStrategyNumber,
  /* Ever spatial relationships */
  [CONTAINS_IDX]                 = RTOverlapStrategyNumber,
  [DISJOINT_IDX]                 = RTOverlapStrategyNumber,
  [INTERSECTS_IDX]               = RTOverlapStrategyNumber,
  [TOUCHES_IDX]                  = RTOverlapStrategyNumber,
  [DWITHIN_IDX]                  = RTOverlapStrategyNumber,
};

/*
* Metadata currently scanned from start to back,
* so most common functions first. Could be sorted
* and searched with binary search.
*/
static const IndexableFunction TemporalIndexableFunctions[] =
{
  /* intersects<Time> functions */
  {"intersectstimestamp", INTERSECTS_TIMESTAMP_IDX, 2, 0},
  {"intersectstimestampset", INTERSECTS_TIMESTAMPSET_IDX, 2, 0},
  {"intersectsperiod", INTERSECTS_PERIOD_IDX, 2, 0},
  {"intersectsperiodset", INTERSECTS_PERIODSET_IDX, 2, 0},
  {NULL, 0, 0, 0}
};

static const IndexableFunction TNumberIndexableFunctions[] = {
  /* intersects<Time> functions */
  {"intersectstimestamp", INTERSECTS_TIMESTAMP_IDX, 2, 0},
  {"intersectstimestampset", INTERSECTS_TIMESTAMPSET_IDX, 2, 0},
  {"intersectsperiod", INTERSECTS_PERIOD_IDX, 2, 0},
  {"intersectsperiodset", INTERSECTS_PERIODSET_IDX, 2, 0},
  /* Ever/always comparison functions */
  {"ever_eq", EVER_EQ_IDX, 2, 0},
  {"always_eq", ALWAYS_EQ_IDX, 2, 0},
  {NULL, 0, 0, 0}
};

static const IndexableFunction TPointIndexableFunctions[] = {
  /* Ever/always comparison functions */
  {"ever_eq", EVER_EQ_IDX, 2, 0},
  {"always_eq", ALWAYS_EQ_IDX, 2, 0},
  /* intersects<Time> functions */
  {"intersectstimestamp", INTERSECTS_TIMESTAMP_IDX, 2, 0},
  {"intersectstimestampset", INTERSECTS_TIMESTAMPSET_IDX, 2, 0},
  {"intersectsperiod", INTERSECTS_PERIOD_IDX, 2, 0},
  {"intersectsperiodset", INTERSECTS_PERIODSET_IDX, 2, 0},
  /* Ever spatial relationships */
  {"contains", CONTAINS_IDX, 2, 0},
  {"disjoint", DISJOINT_IDX, 2, 0},
  {"intersects", INTERSECTS_IDX, 2, 0},
  {"touches", TOUCHES_IDX, 2, 0},
  {"dwithin", DWITHIN_IDX, 3, 3},
  {NULL, 0, 0, 0}
};

static int16
temporal_get_strategy_by_type(Oid type, uint16_t index)
{
  if (type == type_oid(T_TBOOL) || type == type_oid(T_TTEXT))
    return TemporalStrategies[index];
  if (type == type_oid(T_TINT) || type == type_oid(T_TFLOAT))
    return TNumberStrategies[index];
  if (type == type_oid(T_TGEOMPOINT) || type == type_oid(T_TGEOGPOINT))
    return TPointStrategies[index];
  return InvalidStrategy;
}

/*****************************************************************************
 * Generic functions
 *****************************************************************************/

/**
 * Is the function calling the support function one of those we will enhance
 * with index ops? If so, copy the metadata for the function into idxfn and
 * return true. If false... how did the support function get added, anyways?
 */
bool
func_needs_index(Oid funcid, const IndexableFunction *idxfns,
  IndexableFunction *result)
{
  const char *fn_name = get_func_name(funcid);
  do
  {
    if(strcmp(idxfns->fn_name, fn_name) == 0)
    {
      *result = *idxfns;
      return true;
    }
    idxfns++;
  }
  while (idxfns->fn_name);

  return false;
}

/**
 * We only add index enhancements for indexes that support range-based
 *searches like the && operator), so only implementations based on GIST
 * and SPGIST.
*/
Oid
opFamilyAmOid(Oid opfamilyoid)
{
  Form_pg_opfamily familyform;
  // char *opfamilyname;
  Oid opfamilyam;
  HeapTuple familytup = SearchSysCache1(OPFAMILYOID, ObjectIdGetDatum(opfamilyoid));
  if (!HeapTupleIsValid(familytup))
    elog(ERROR, "cache lookup failed for operator family %u", opfamilyoid);
  familyform = (Form_pg_opfamily) GETSTRUCT(familytup);
  opfamilyam = familyform->opfmethod;
  // opfamilyname = NameStr(familyform->opfname);
  // elog(NOTICE, "found opfamily %s [%u]", opfamilyname, opfamilyam);
  ReleaseSysCache(familytup);
  return opfamilyam;
}

/*****************************************************************************/

<<<<<<< HEAD
/*
=======
/**
 * To apply the "expand for radius search" pattern we need access to the expand
 * function, so lookup the function Oid using the function name and type number.
 */
static FuncExpr *
makeExpandExpr(Node *arg, Node *radiusarg, Oid argoid, Oid retoid,
  Oid callingfunc)
{
  const Oid radiusoid = FLOAT8OID;
  const Oid funcargs[2] = {argoid, radiusoid};
  const bool noError = true;
  List *nspfunc;
  Oid funcoid;

  /* Expand function must be in same namespace as the caller */
  char *nspname = get_namespace_name(get_func_namespace(callingfunc));
  char *funcname;
  if (argoid == type_oid(T_GEOMETRY) ||
      argoid == type_oid(T_GEOGRAPHY) ||
      argoid == type_oid(T_STBOX) ||
      argoid == type_oid(T_TGEOMPOINT) ||
      argoid == type_oid(T_TGEOGPOINT))
    funcname = "expandspatial";
  else
    elog(ERROR, "Unknown expand function for type %d", argoid);
  nspfunc = list_make2(makeString(nspname), makeString(funcname));
  funcoid = LookupFuncName(nspfunc, 2, funcargs, noError);
  if (funcoid == InvalidOid)
    elog(ERROR, "unable to lookup '%s(Oid[%u], Oid[%u])'", funcname,
      argoid, radiusoid);

  return makeFuncExpr(funcoid, retoid, list_make2(arg, radiusarg),
    InvalidOid, InvalidOid, COERCE_EXPLICIT_CALL);
}

/*****************************************************************************/

/**
>>>>>>> 6f33f7d8
 * For functions that we want enhanced with spatial index lookups, add
 * this support function to the SQL function defintion, for example:
 * @code
 * CREATE OR REPLACE FUNCTION ever_eq(tfloat, float)
 *   RETURNS boolean
 *   AS 'MODULE_PATHNAME','temporal_ever_eq'
 *   SUPPORT tnumber_supportfn
 *   LANGUAGE C IMMUTABLE STRICT PARALLEL SAFE;
 * @code
 * The function must also have an entry above in the IndexableFunctions array
 * so that we know what index search strategy we want to apply.
 */
Datum temporal_supportfn_internal(FunctionCallInfo fcinfo, TemporalFamily typefamily)
{
  Node *rawreq = (Node *) PG_GETARG_POINTER(0);
  Node *ret = NULL;
  Oid leftoid, rightoid, oproid;

  /* Return estimated selectivity */
  if (IsA(rawreq, SupportRequestSelectivity))
  {
    SupportRequestSelectivity *req = (SupportRequestSelectivity *) rawreq;
    leftoid = exprType(linitial(req->args));
    rightoid = exprType(lsecond(req->args));
    CachedType ltype = cachedtype_oid(leftoid);
    CachedType rtype = cachedtype_oid(rightoid);
    oproid = oper_oid(OVERLAPS_OP, ltype, rtype);
    if (req->is_join)
    {
      if (typefamily == TEMPORALTYPE)
        req->selectivity = temporal_joinsel_internal(req->root, oproid, req->args,
          req->jointype);
      else if (typefamily == TNUMBERTYPE)
        req->selectivity = tnumber_joinsel_internal(req->root, oproid, req->args,
          req->jointype);
      else /* typefamily == TPOINTTYPE */
        req->selectivity = tpoint_joinsel_internal(req->root, oproid, req->args,
          req->jointype, Int32GetDatum(0) /* ND mode TO GENERALIZE */);
    }
    else
    {
      if (typefamily == TEMPORALTYPE)
        req->selectivity = temporal_sel_internal(req->root, oproid, req->args,
          req->varRelid);
      else if (typefamily == TNUMBERTYPE)
        req->selectivity = tnumber_sel_internal(req->root, oproid, req->args,
          req->varRelid);
      else /* typefamily == TPOINTTYPE */
        req->selectivity = tpoint_sel_internal(req->root, oproid, req->args,
          req->varRelid);
    }
    PG_RETURN_POINTER(req);
  }

  /* Add index support */
  if (IsA(rawreq, SupportRequestIndexCondition))
  {
    SupportRequestIndexCondition *req = (SupportRequestIndexCondition *) rawreq;
    bool isfunc = is_funcclause(req->node); /* Function() */
    bool isbinop = isfunc ? false : /* left OP right */
      (is_opclause(req->node) &&
       list_length(((OpExpr *) req->node)->args) == 2);
    if (isfunc || isbinop)
    {
      /* Oid of the calling function or of the function associated to the
       * calling operator */
      Oid funcoid;
      /* Oid of the operator of the index support expression */
      Oid idxoproid;
      /* Oid of the right argument of the index support expression */
      Oid exproid;
      List *args;
      Node *leftarg, *rightarg;

      oproid = InvalidOid;
      if (isfunc)
      {
        FuncExpr *funcexpr = (FuncExpr *) req->node;
        funcoid = funcexpr->funcid;
        args = funcexpr->args;
      }
      else
      {
        OpExpr *opexpr = (OpExpr *) req->node;
        oproid = opexpr->opno;
        funcoid = opexpr->opfuncid;
        args = opexpr->args;
      }
      int nargs = list_length(args);
      IndexableFunction idxfn = {NULL, 0, 0, 0};
      Oid opfamilyoid = req->opfamily; /* Operator family of the index */
      const IndexableFunction *funcarr;
      if (typefamily == TEMPORALTYPE)
        funcarr = TemporalIndexableFunctions;
      else if (typefamily == TNUMBERTYPE)
        funcarr = TNumberIndexableFunctions;
      else /* typefamily == TPOINTTYPE */
        funcarr = TPointIndexableFunctions;
      if (! func_needs_index(funcoid, funcarr, &idxfn))
      {
        if (isfunc)
          elog(WARNING, "support function called from unsupported function %d",
            funcoid);
        else
          elog(WARNING, "support function called from unsupported operator %d",
            oproid);
      }

      /*
       * Only add an operator condition for GIST and SPGIST indexes.
       * This means only the following opclasses
       *   tgeompoint_gist_ops, tgeogpoint_gist_ops,
       *   tgeompoint_spgist_ops, tgeogpoint_spgist_ops
       * will get automatic indexing when used with one of the indexable
       * functions
       */
      Oid opfamilyam = opFamilyAmOid(opfamilyoid);
      if (opfamilyam != GIST_AM_OID && opfamilyam != SPGIST_AM_OID)
        PG_RETURN_POINTER((Node *) NULL);

      /*
       * We can only do something with index matches on the first
       * or second argument.
       */
      if (req->indexarg > 1)
        PG_RETURN_POINTER((Node *) NULL);

      /* Make sure we have enough arguments */
      if (nargs < 2 || nargs < idxfn.expand_arg)
        elog(ERROR, "support function called from function %d with %d arguments",
          funcoid, nargs);

      /*
       * Extract "leftarg" as the arg matching the index and "rightarg" as
       * the other, even if they were in the opposite order in the call.
       * N.B. This only works for symmetric operators like overlaps &&
       */
      if (req->indexarg == 0)
      {
        leftarg = linitial(args);
        rightarg = lsecond(args);
      }
      else
      {
        rightarg = linitial(args);
        leftarg = lsecond(args);
      }
      /*
       * Need the argument types as this support function is only ever bound
       * to functions using those types.
       */
      leftoid = exprType(leftarg);
      rightoid = exprType(rightarg);

      /*
       * Given the index operator family and the arguments and the desired
       * strategy number we can now lookup the operator we want (usually &&).
       */
      int16 strategy = temporal_get_strategy_by_type(leftoid, idxfn.index);
      /* If no strategy was found for the left argument simply return */
      if (strategy == InvalidStrategy)
        PG_RETURN_POINTER((Node *) NULL);

      /* Determine type of right argument of the index support expression
       * depending on whether there is an expand function */
      exproid = rightoid;
      if (idxfn.expand_arg &&
          (rightoid == type_oid(T_GEOMETRY) ||
           rightoid == type_oid(T_GEOGRAPHY) ||
           rightoid == type_oid(T_STBOX) ||
           rightoid == type_oid(T_TGEOMPOINT) ||
           rightoid == type_oid(T_TGEOGPOINT)))
          exproid = type_oid(T_STBOX);

      idxoproid = get_opfamily_member(opfamilyoid, leftoid, exproid, strategy);
      if (idxoproid == InvalidOid)
        elog(ERROR, "no operator found for '%s': opfamily %u type %d",
          idxfn.fn_name, opfamilyoid, leftoid);

      /*
       * For DWithin we need to build a more complex return.
       * We want to expand the non-indexed side of the call by the
       * radius and then apply the operator.
       * dwithin(temp1, temp2, radius) yields this, if temp1 is the indexarg:
       * temp1 && expand(temp2, radius)
       */
      if (idxfn.expand_arg)
      {
        Expr *expr;
        Node *radiusarg = (Node *) list_nth(args, idxfn.expand_arg - 1);

        FuncExpr *expandexpr = makeExpandExpr(rightarg, radiusarg, rightoid,
          exproid, funcoid);

        /*
         * The comparison expression has to be a pseudo constant,
         * (not volatile or dependent on the target index table)
         */
#if POSTGRESQL_VERSION_NUMBER >= 140000
        if (!is_pseudo_constant_for_index(req->root, (Node *)expandexpr, req->index))
#else
        if (!is_pseudo_constant_for_index((Node *)expandexpr, req->index))
#endif
          PG_RETURN_POINTER((Node *) NULL);

        /* OK, we can make an index expression */
        expr = make_opclause(idxoproid, BOOLOID, false, (Expr *) leftarg,
          (Expr *) expandexpr, InvalidOid, InvalidOid);

        ret = (Node *)(list_make1(expr));
      }
      /*
       * For the intersects variants we just need to return an index OpExpr
       * with the original arguments on each side. For example,
       * intersects(g1, g2) yields: g1 && g2
       */
      else
      {
        Expr *expr;
        /*
         * The comparison expression has to be a pseudoconstant
         * (not volatile or dependent on the target index's table)
         */
#if POSTGRESQL_VERSION_NUMBER >= 140000
        if (!is_pseudo_constant_for_index(req->root, rightarg, req->index))
#else
        if (!is_pseudo_constant_for_index(rightarg, req->index))
#endif
          PG_RETURN_POINTER((Node *) NULL);

        expr = make_opclause(idxoproid, BOOLOID, false, (Expr *) leftarg,
          (Expr *) rightarg, InvalidOid, InvalidOid);

        ret = (Node *)(list_make1(expr));
      }

      /*
       * Set the lossy field on the SupportRequestIndexCondition parameter
       * to indicate that the index alone is not sufficient to evaluate
       * the condition. The function must also still be applied.
       */
      req->lossy = true;

      PG_RETURN_POINTER(ret);
    }
  }

  PG_RETURN_POINTER(ret);
}

PG_FUNCTION_INFO_V1(temporal_supportfn);
/**
 * Support function for temporal types
 */
PGDLLEXPORT Datum
temporal_supportfn(PG_FUNCTION_ARGS)
{
  return temporal_supportfn_internal(fcinfo, TEMPORALTYPE);
}

PG_FUNCTION_INFO_V1(tnumber_supportfn);
/**
 * Support function for temporal number types
 */
PGDLLEXPORT Datum
tnumber_supportfn(PG_FUNCTION_ARGS)
{
  return temporal_supportfn_internal(fcinfo, TNUMBERTYPE);
}

PG_FUNCTION_INFO_V1(tpoint_supportfn);
/**
 * Support function for temporal number types
 */
PGDLLEXPORT Datum
tpoint_supportfn(PG_FUNCTION_ARGS)
{
  return temporal_supportfn_internal(fcinfo, TPOINTTYPE);
}

#endif /* POSTGRESQL_VERSION_NUMBER >= 120000 */<|MERGE_RESOLUTION|>--- conflicted
+++ resolved
@@ -236,9 +236,6 @@
 
 /*****************************************************************************/
 
-<<<<<<< HEAD
-/*
-=======
 /**
  * To apply the "expand for radius search" pattern we need access to the expand
  * function, so lookup the function Oid using the function name and type number.
@@ -277,7 +274,6 @@
 /*****************************************************************************/
 
 /**
->>>>>>> 6f33f7d8
  * For functions that we want enhanced with spatial index lookups, add
  * this support function to the SQL function defintion, for example:
  * @code
