/*****************************************************************************
 *
 * This MobilityDB code is provided under The PostgreSQL License.
 *
 * Copyright (c) 2016-2021, Université libre de Bruxelles and MobilityDB
 * contributors
 *
 * Permission to use, copy, modify, and distribute this software and its
 * documentation for any purpose, without fee, and without a written
 * agreement is hereby granted, provided that the above copyright notice and
 * this paragraph and the following two paragraphs appear in all copies.
 *
 * IN NO EVENT SHALL UNIVERSITE LIBRE DE BRUXELLES BE LIABLE TO ANY PARTY FOR
 * DIRECT, INDIRECT, SPECIAL, INCIDENTAL, OR CONSEQUENTIAL DAMAGES, INCLUDING
 * LOST PROFITS, ARISING OUT OF THE USE OF THIS SOFTWARE AND ITS DOCUMENTATION,
 * EVEN IF UNIVERSITE LIBRE DE BRUXELLES HAS BEEN ADVISED OF THE POSSIBILITY
 * OF SUCH DAMAGE.
 *
 * UNIVERSITE LIBRE DE BRUXELLES SPECIFICALLY DISCLAIMS ANY WARRANTIES,
 * INCLUDING, BUT NOT LIMITED TO, THE IMPLIED WARRANTIES OF MERCHANTABILITY
 * AND FITNESS FOR A PARTICULAR PURPOSE. THE SOFTWARE PROVIDED HEREUNDER IS ON
 * AN "AS IS" BASIS, AND UNIVERSITE LIBRE DE BRUXELLES HAS NO OBLIGATIONS TO
 * PROVIDE MAINTENANCE, SUPPORT, UPDATES, ENHANCEMENTS, OR MODIFICATIONS. 
 *
 *****************************************************************************/

/**
 * @file temporal_boxops.c
 * Bounding box operators for temporal types.
 *
 * The bounding box of temporal values are
 * - a `Period` for temporal Booleans
 * - a `TBOX` for temporal integers and floats, where the *x* coordinate is for
 *   the value dimension and the *t* coordinate is for the time dimension.
 * The following operators are defined: `overlaps`, `contains`, `contained`,
 * `same`, and `adjacent`.
 *
 * The operators consider as many dimensions as they are shared in both
 * arguments: only the value dimension, only the time dimension, or both
 * the value and the time dimensions.
 */

#include "temporal_boxops.h"

#include <assert.h>
#include <utils/builtins.h>
#include <utils/timestamp.h>

#include "timestampset.h"
#include "period.h"
#include "periodset.h"
#include "timeops.h"
#include "temporaltypes.h"
#include "tempcache.h"
#include "temporal_util.h"
#include "rangetypes_ext.h"
#include "tbox.h"
#include "tpoint.h"
#include "stbox.h"
#include "tpoint_boxops.h"
#include "tnpoint_boxops.h"

/*****************************************************************************
 * Functions on generic bounding boxes of temporal types
 *****************************************************************************/

/**
 * Returns true if the bounding boxes are equal
 *
 * @param[in] box1,box2 Bounding boxes
 * @param[in] basetypid Oid of the base type
 */
bool
temporal_bbox_eq(const void *box1, const void *box2, Oid basetypid)
{
  /* Only external types have bounding box */
  ensure_temporal_base_type(basetypid);
  if (talpha_base_type(basetypid))
    return period_eq_internal((Period *) box1, (Period *) box2);
  if (tnumber_base_type(basetypid))
    return tbox_eq_internal((TBOX *) box1, (TBOX *) box2);
  if (tspatial_base_type(basetypid))
    // TODO Due to floating point precision the current statement
    // is not equal to the next one.
    // result = stbox_eq_internal((STBOX *) box1, (STBOX *) box2);
    // Problem raised in the test file 51_tpoint_tbl.test.out
    // Look for temp != merge in that file for 2 other cases where
    // a problem still remains (result != 0) even with the _cmp function
    return stbox_cmp_internal((STBOX *) box1, (STBOX *) box2) == 0;
  elog(ERROR, "unknown operation for base type: %d", basetypid);
}

/**
 * Returns -1, 0, or 1 depending on whether the first bounding box
 * is less than, equal, or greater than the second one
 *
 * @param[in] box1,box2 Bounding boxes
 * @param[in] basetypid Oid of the base type
 */
int
temporal_bbox_cmp(const void *box1, const void *box2, Oid basetypid)
{
  /* Only external types have bounding box */
  ensure_temporal_base_type(basetypid);
  if (talpha_base_type(basetypid))
    return period_cmp_internal((Period *) box1, (Period *) box2);
  if (tnumber_base_type(basetypid))
    return tbox_cmp_internal((TBOX *) box1, (TBOX *) box2);
  if (tspatial_base_type(basetypid))
    return stbox_cmp_internal((STBOX *) box1, (STBOX *) box2);
  elog(ERROR, "unknown operation for base type: %d", basetypid);
}

/**
 * Shift and/or scale the time span of the bounding box with the two intervals
 *
 * @param[in] box Bounding box
 * @param[in] start Interval to shift
 * @param[in] duration Interval to scale
 * @param[in] basetypid Oid of the base type
 */
void
temporal_bbox_shift_tscale(void *box, const Interval *start,
  const Interval *duration, Oid basetypid)
{
  ensure_temporal_base_type(basetypid);
  if (talpha_base_type(basetypid))
    period_shift_tscale((Period *) box, start, duration);
  else if (tnumber_base_type(basetypid))
    tbox_shift_tscale((TBOX *) box, start, duration);
  else if (tspatial_base_type(basetypid))
    stbox_shift_tscale((STBOX *) box, start, duration);
  else
    elog(ERROR, "unknown operation for base type: %d", basetypid);
  return;
}

/*****************************************************************************
 * Compute the bounding box at the creation of temporal values
 * Only external types have precomputed bbox, internal types such as double2,
 * double3, or double4 do not have precomputed bounding box.
 *****************************************************************************/

/**
 * Set the bounding box from a temporal instant value
 *
 * @param[in] box Bounding box
 * @param[in] inst Temporal value
 */
void
tinstant_make_bbox(void *box, const TInstant *inst)
{
  /* Only external types have bounding box */
  ensure_temporal_base_type(inst->basetypid);
  if (talpha_base_type(inst->basetypid))
    period_set((Period *) box, inst->t, inst->t, true, true);
  else if (tnumber_base_type(inst->basetypid))
  {
    double dvalue = datum_double(tinstant_value(inst), inst->basetypid);
    TBOX *result = (TBOX *) box;
    result->xmin = result->xmax = dvalue;
    result->tmin = result->tmax = inst->t;
    MOBDB_FLAGS_SET_X(result->flags, true);
    MOBDB_FLAGS_SET_T(result->flags, true);
  }
  else if (tgeo_base_type(inst->basetypid))
<<<<<<< HEAD
    tpointinst_make_stbox((STBOX *)box, inst);
  else if (inst->basetypid == type_oid(T_NPOINT))
    tnpointinst_make_stbox((STBOX *)box, inst);
=======
    tpointinst_make_stbox((STBOX *) box, inst);
  else
    elog(ERROR, "unknown operation for base type: %d", inst->basetypid);
>>>>>>> 0cf059d2
  return;
}

/**
 * Set the period from the array of temporal instant values
 *
 * @param[in] period Period
 * @param[in] instants Temporal instants
 * @param[in] count Number of elements in the array
 * @param[in] lower_inc,upper_inc Period bounds
 */
static void
tinstantarr_to_period(Period *period, const TInstant **instants, int count,
  bool lower_inc, bool upper_inc)
{
  period_set(period, instants[0]->t, instants[count - 1]->t, lower_inc, upper_inc);
  return;
}

/**
 * Set the temporal box from the array of temporal number instant values
 *
 * @param[in] box Box
 * @param[in] instants Temporal instants
 * @param[in] count Number of elements in the array
 */
static void
tnumberinstarr_to_tbox(TBOX *box, const TInstant **instants, int count)
{
  tinstant_make_bbox(box, instants[0]);
  for (int i = 1; i < count; i++)
  {
    TBOX box1;
    memset(&box1, 0, sizeof(TBOX));
    tinstant_make_bbox(&box1, instants[i]);
    tbox_expand(box, &box1);
  }
  return;
}

/**
 * Set the bounding box from the array of temporal instant values
 * (dispatch function)
 *
 * @param[in] box Box
 * @param[in] instants Temporal instants
 * @param[in] count Number of elements in the array
 */
void
tinstantset_make_bbox(void *box, const TInstant **instants, int count)
{
  /* Only external types have bounding box */
  ensure_temporal_base_type(instants[0]->basetypid);
  if (talpha_base_type(instants[0]->basetypid))
    tinstantarr_to_period((Period *) box, instants, count, true, true);
  else if (tnumber_base_type(instants[0]->basetypid))
    tnumberinstarr_to_tbox((TBOX *) box, instants, count);
  else if (tgeo_base_type(instants[0]->basetypid))
<<<<<<< HEAD
    tpointinstarr_to_stbox((STBOX *)box, instants, count);
  else if (instants[0]->basetypid == type_oid(T_NPOINT))
    tnpointinstarr_step_to_stbox((STBOX *)box, instants, count);
=======
    tpointinstarr_to_stbox((STBOX *) box, instants, count);
  else 
    elog(ERROR, "unknown operation for base type: %d", instants[0]->basetypid);
>>>>>>> 0cf059d2
  return;
}

/**
 * Set the bounding box from the array of temporal instant values
 * (dispatch function)
 *
 * @param[in] box Box
 * @param[in] instants Temporal instants
 * @param[in] count Number of elements in the array
 * @param[in] lower_inc,upper_inc Period bounds
 */
void
tsequence_make_bbox(void *box, const TInstant **instants, int count,
  bool lower_inc, bool upper_inc)
{
  /* Only external types have bounding box */
  ensure_temporal_base_type(instants[0]->basetypid);
  if (talpha_base_type(instants[0]->basetypid))
    tinstantarr_to_period((Period *) box, instants, count,
      lower_inc, upper_inc);
  else if (tnumber_base_type(instants[0]->basetypid))
    tnumberinstarr_to_tbox((TBOX *) box, instants, count);
  /* This case is currently not used since for temporal points the bounding
   * box is computed from the trajectory for efficiency reasons. It is left
   * here in case this is no longer the case
<<<<<<< HEAD
  else if (tgeo_base_type(instants[0]->basetypid))
    tpointinstarr_to_stbox((STBOX *)box, instants, count); */
  else if (instants[0]->basetypid == type_oid(T_NPOINT))
  {
    if (MOBDB_FLAGS_GET_LINEAR(instants[0]->flags))
      tnpointinstarr_linear_to_stbox((STBOX *)box, instants, count);
    else
      tnpointinstarr_step_to_stbox((STBOX *)box, instants, count);
  }
=======
  else if (geo_base_type(instants[0]->basetypid))
    tpointinstarr_to_stbox((STBOX *) box, instants, count); */
  else 
    elog(ERROR, "unknown operation for base type: %d", instants[0]->basetypid);
>>>>>>> 0cf059d2
  return;
}

/**
 * Set the period from the array of temporal sequence values
 *
 * @param[in] period Period
 * @param[in] sequences Temporal instants
 * @param[in] count Number of elements in the array
 */
static void
tsequencearr_to_period_internal(Period *period, const TSequence **sequences, int count)
{
  const Period *first = &sequences[0]->period;
  const Period *last = &sequences[count - 1]->period;
  period_set(period, first->lower, last->upper, first->lower_inc, last->upper_inc);
  return;
}

/**
 * Set the temporal box from the array of temporal number sequence values
 *
 * @param[in] box Box
 * @param[in] sequences Temporal instants
 * @param[in] count Number of elements in the array
 */
static void
tnumberseqarr_to_tbox_internal(TBOX *box, const TSequence **sequences, int count)
{
  memcpy(box, tsequence_bbox_ptr(sequences[0]), sizeof(TBOX));
  for (int i = 1; i < count; i++)
  {
    TBOX *box1 = tsequence_bbox_ptr(sequences[i]);
    tbox_expand(box, box1);
  }
  return;
}

/**
 * Set the bounding box from the array of temporal sequence values
 * (dispatch function)
 */
void
tsequenceset_make_bbox(void *box, const TSequence **sequences, int count)
{
  /* Only external types have bounding box */ // TODO
  ensure_temporal_base_type(sequences[0]->basetypid);
  if (talpha_base_type(sequences[0]->basetypid))
    tsequencearr_to_period_internal((Period *) box, sequences, count);
  else if (tnumber_base_type(sequences[0]->basetypid))
    tnumberseqarr_to_tbox_internal((TBOX *) box, sequences, count);
<<<<<<< HEAD
  if (tgeo_base_type(sequences[0]->basetypid))
    tpointseqarr_to_stbox((STBOX *)box, sequences, count);
  else if (sequences[0]->basetypid == type_oid(T_NPOINT))
    tnpointseqarr_to_stbox((STBOX *)box, sequences, count);
=======
  else if (tgeo_base_type(sequences[0]->basetypid))
    tpointseqarr_to_stbox((STBOX *) box, sequences, count);
  else 
    elog(ERROR, "unknown operation for base type: %d", sequences[0]->basetypid);
>>>>>>> 0cf059d2
  return;
}

/*****************************************************************************
 * Bounding box operators for temporal types: Generic functions
 * The inclusive/exclusive bounds are taken into account for the comparisons
 *****************************************************************************/

/**
 * Generic bounding box operator for a period and a temporal value
 *
 * @param[in] fcinfo Catalog information about the external function
 * @param[in] func Function
 */
Datum
boxop_period_temporal(FunctionCallInfo fcinfo,
  bool (*func)(const Period *, const Period *))
{
  Period *p = PG_GETARG_PERIOD(0);
  Temporal *temp = PG_GETARG_TEMPORAL(1);
  Period p1;
  temporal_period(&p1, temp);
  bool result = func(p, &p1);
  PG_FREE_IF_COPY(temp, 1);
  PG_RETURN_BOOL(result);
}

/**
 * Generic bounding box operator for a temporal value and a period
 *
 * @param[in] fcinfo Catalog information about the external function
 * @param[in] func Function
 */
Datum
boxop_temporal_period(FunctionCallInfo fcinfo,
  bool (*func)(const Period *, const Period *))
{
  Temporal *temp = PG_GETARG_TEMPORAL(0);
  Period *p = PG_GETARG_PERIOD(1);
  Period p1;
  temporal_period(&p1, temp);
  bool result = func(&p1, p);
  PG_FREE_IF_COPY(temp, 0);
  PG_RETURN_BOOL(result);
}

/**
 * Generic bounding box operator for two temporal values
 *
 * @param[in] fcinfo Catalog information about the external function
 * @param[in] func Function
 */
Datum
boxop_temporal_temporal(FunctionCallInfo fcinfo,
  bool (*func)(const Period *, const Period *))
{
  Temporal *temp1 = PG_GETARG_TEMPORAL(0);
  Temporal *temp2 = PG_GETARG_TEMPORAL(1);
  Period p1, p2;
  temporal_period(&p1, temp1);
  temporal_period(&p2, temp2);
  bool result = func(&p1, &p2);
  PG_FREE_IF_COPY(temp1, 0);
  PG_FREE_IF_COPY(temp2, 1);
  PG_RETURN_BOOL(result);
}

/*****************************************************************************
 * Bounding box operators for temporal types
 *****************************************************************************/

PG_FUNCTION_INFO_V1(contains_bbox_period_temporal);
/**
 * Returns true if the period contains the bounding period of the temporal value
 */
PGDLLEXPORT Datum
contains_bbox_period_temporal(PG_FUNCTION_ARGS)
{
  return boxop_period_temporal(fcinfo,
    &contains_period_period_internal);
}

PG_FUNCTION_INFO_V1(contains_bbox_temporal_period);
/**
 * Returns true if the bounding period of the temporal value contains the period
 */
PGDLLEXPORT Datum
contains_bbox_temporal_period(PG_FUNCTION_ARGS)
{
  return boxop_temporal_period(fcinfo,
    &contains_period_period_internal);
}

PG_FUNCTION_INFO_V1(contains_bbox_temporal_temporal);
/**
 * Returns true if the bounding period of the first temporal value contains
 * the bounding period of the second one.
 */
PGDLLEXPORT Datum
contains_bbox_temporal_temporal(PG_FUNCTION_ARGS)
{
  return boxop_temporal_temporal(fcinfo,
    &contains_period_period_internal);
}

/*****************************************************************************/

PG_FUNCTION_INFO_V1(contained_bbox_period_temporal);
/**
 * Returns true if the period is contained the bounding period of the
 * temporal value
 */
PGDLLEXPORT Datum
contained_bbox_period_temporal(PG_FUNCTION_ARGS)
{
  return boxop_period_temporal(fcinfo,
    &contained_period_period_internal);
}

PG_FUNCTION_INFO_V1(contained_bbox_temporal_period);
/**
 * Returns true if the bounding period of the temporal value is contained in
 * the period
 */
PGDLLEXPORT Datum
contained_bbox_temporal_period(PG_FUNCTION_ARGS)
{
  return boxop_temporal_period(fcinfo,
    &contained_period_period_internal);
}

PG_FUNCTION_INFO_V1(contained_bbox_temporal_temporal);
/**
 * Returns true if the bounding period of the first temporal value is contained in
 * the bounding period of the second one.
 */
PGDLLEXPORT Datum
contained_bbox_temporal_temporal(PG_FUNCTION_ARGS)
{
  return boxop_temporal_temporal(fcinfo,
    &contained_period_period_internal);
}

/*****************************************************************************/

PG_FUNCTION_INFO_V1(overlaps_bbox_period_temporal);
/**
 * Returns true if the period and the bounding period of the temporal value
 * overlap
 */
PGDLLEXPORT Datum
overlaps_bbox_period_temporal(PG_FUNCTION_ARGS)
{
  return boxop_period_temporal(fcinfo,
    &overlaps_period_period_internal);
}

PG_FUNCTION_INFO_V1(overlaps_bbox_temporal_period);
/**
 * Returns true if the bounding period of the temporal value and the period
 * overlap
 */
PGDLLEXPORT Datum
overlaps_bbox_temporal_period(PG_FUNCTION_ARGS)
{
  return boxop_temporal_period(fcinfo,
    &overlaps_period_period_internal);
}

PG_FUNCTION_INFO_V1(overlaps_bbox_temporal_temporal);
/**
 * Returns true if the bounding periods of the temporal values overlap
 */
PGDLLEXPORT Datum
overlaps_bbox_temporal_temporal(PG_FUNCTION_ARGS)
{
  return boxop_temporal_temporal(fcinfo,
    &overlaps_period_period_internal);
}

/*****************************************************************************/

PG_FUNCTION_INFO_V1(same_bbox_period_temporal);
/**
 * Returns true if the period and the bounding period of the temporal value
 * are equal
 */
PGDLLEXPORT Datum
same_bbox_period_temporal(PG_FUNCTION_ARGS)
{
  return boxop_period_temporal(fcinfo,
    &period_eq_internal);
}

PG_FUNCTION_INFO_V1(same_bbox_temporal_period);
/**
 * Returns true if the bounding period of the temporal value and the period
 * are equal
 */
PGDLLEXPORT Datum
same_bbox_temporal_period(PG_FUNCTION_ARGS)
{
  return boxop_temporal_period(fcinfo,
    &period_eq_internal);
}

PG_FUNCTION_INFO_V1(same_bbox_temporal_temporal);
/**
 * Returns true if the bounding periods of the temporal values are equal
 */
PGDLLEXPORT Datum
same_bbox_temporal_temporal(PG_FUNCTION_ARGS)
{
  return boxop_temporal_temporal(fcinfo,
    &period_eq_internal);
}

/*****************************************************************************/

PG_FUNCTION_INFO_V1(adjacent_bbox_period_temporal);
/**
 * Returns true if the period and the bounding period of the temporal value
 * are adjacent
 */
PGDLLEXPORT Datum
adjacent_bbox_period_temporal(PG_FUNCTION_ARGS)
{
  return boxop_period_temporal(fcinfo,
    &adjacent_period_period_internal);
}

PG_FUNCTION_INFO_V1(adjacent_bbox_temporal_period);
/**
 * Returns true if the bounding period of the temporal value and the period
 * are adjacent
 */
PGDLLEXPORT Datum
adjacent_bbox_temporal_period(PG_FUNCTION_ARGS)
{
  return boxop_temporal_period(fcinfo,
    &adjacent_period_period_internal);
}

PG_FUNCTION_INFO_V1(adjacent_bbox_temporal_temporal);
/**
 * Returns true if the bounding periods of the temporal values are adjacent
 */
PGDLLEXPORT Datum
adjacent_bbox_temporal_temporal(PG_FUNCTION_ARGS)
{
  return boxop_temporal_temporal(fcinfo,
    &adjacent_period_period_internal);
}

/*****************************************************************************
 * Bounding box operators for temporal number types: Generic functions
 *****************************************************************************/

/**
 * Generic bounding box operator for a range and a temporal number
 *
 * @param[in] fcinfo Catalog information about the external function
 * @param[in] func Function
 */
Datum
boxop_range_tnumber(FunctionCallInfo fcinfo,
  bool (*func)(const TBOX *, const TBOX *))
{
#if MOBDB_PGSQL_VERSION < 110000
  RangeType *range = PG_GETARG_RANGE(0);
#else
  RangeType *range = PG_GETARG_RANGE_P(0);
#endif
  /* Return false on empty range excepted for contained */
  char flags = range_get_flags(range);
  if (flags & RANGE_EMPTY)
    PG_RETURN_BOOL(func == &contained_tbox_tbox_internal);
  Temporal *temp = PG_GETARG_TEMPORAL(1);
  TBOX box1, box2;
  memset(&box1, 0, sizeof(TBOX));
  memset(&box2, 0, sizeof(TBOX));
  range_to_tbox_internal(&box1, range);
  temporal_bbox(&box2, temp);
  bool result = func(&box1, &box2);
  PG_FREE_IF_COPY(range, 0);
  PG_FREE_IF_COPY(temp, 1);
  PG_RETURN_BOOL(result);
}

/**
 * Generic bounding box operator for a temporal number and a range
 *
 * @param[in] fcinfo Catalog information about the external function
 * @param[in] func Function
 */
Datum
boxop_tnumber_range(FunctionCallInfo fcinfo,
  bool (*func)(const TBOX *, const TBOX *))
{
  Temporal *temp = PG_GETARG_TEMPORAL(0);
#if MOBDB_PGSQL_VERSION < 110000
  RangeType *range = PG_GETARG_RANGE(1);
#else
  RangeType *range = PG_GETARG_RANGE_P(1);
#endif
  /* Return false on empty range excepted for contains */
  char flags = range_get_flags(range);
  if (flags & RANGE_EMPTY)
    PG_RETURN_BOOL(func == &contains_tbox_tbox_internal);
  TBOX box1, box2;
  memset(&box1, 0, sizeof(TBOX));
  memset(&box2, 0, sizeof(TBOX));
  temporal_bbox(&box1, temp);
  range_to_tbox_internal(&box2, range);
  bool result = func(&box1, &box2);
  PG_FREE_IF_COPY(temp, 0);
  PG_FREE_IF_COPY(range, 1);
  PG_RETURN_BOOL(result);
}

/**
 * Generic bounding box operator for a temporal box and a temporal number
 *
 * @param[in] fcinfo Catalog information about the external function
 * @param[in] func Function
 */
Datum
boxop_tbox_tnumber(FunctionCallInfo fcinfo,
  bool (*func)(const TBOX *, const TBOX *))
{
  TBOX *box = PG_GETARG_TBOX_P(0);
  Temporal *temp = PG_GETARG_TEMPORAL(1);
  TBOX box1;
  memset(&box1, 0, sizeof(TBOX));
  temporal_bbox(&box1, temp);
  bool result = func(box, &box1);
  PG_FREE_IF_COPY(temp, 1);
  PG_RETURN_BOOL(result);
}

/**
 * Generic bounding box operator for a temporal number and a temporal box
 *
 * @param[in] fcinfo Catalog information about the external function
 * @param[in] func Function
 */
Datum
boxop_tnumber_tbox(FunctionCallInfo fcinfo,
  bool (*func)(const TBOX *, const TBOX *))
{
  Temporal *temp = PG_GETARG_TEMPORAL(0);
  TBOX *box = PG_GETARG_TBOX_P(1);
  TBOX box1;
  memset(&box1, 0, sizeof(TBOX));
  temporal_bbox(&box1, temp);
  bool result = func(&box1, box);
  PG_FREE_IF_COPY(temp, 0);
  PG_RETURN_BOOL(result);
}

/**
 * Generic bounding box operator for two temporal numbers
 *
 * @param[in] fcinfo Catalog information about the external function
 * @param[in] func Function
 */
Datum
boxop_tnumber_tnumber(FunctionCallInfo fcinfo,
  bool (*func)(const TBOX *, const TBOX *))
{
  Temporal *temp1 = PG_GETARG_TEMPORAL(0);
  Temporal *temp2 = PG_GETARG_TEMPORAL(1);
  TBOX box1, box2;
  memset(&box1, 0, sizeof(TBOX));
  memset(&box2, 0, sizeof(TBOX));
  temporal_bbox(&box1, temp1);
  temporal_bbox(&box2, temp2);
  bool result = func(&box1, &box2);
  PG_FREE_IF_COPY(temp1, 0);
  PG_FREE_IF_COPY(temp2, 1);
  PG_RETURN_BOOL(result);
}

/*****************************************************************************
 * Bounding box operators for temporal numbers
 *****************************************************************************/

PG_FUNCTION_INFO_V1(contains_bbox_range_tnumber);
/**
 * Returns true if the range contains the bounding box of the temporal number
 */
PGDLLEXPORT Datum
contains_bbox_range_tnumber(PG_FUNCTION_ARGS)
{
  return boxop_range_tnumber(fcinfo, &contains_tbox_tbox_internal);
}

PG_FUNCTION_INFO_V1(contains_bbox_tnumber_range);
/**
 * Returns true if the bounding box of the temporal number contains the range
 */
PGDLLEXPORT Datum
contains_bbox_tnumber_range(PG_FUNCTION_ARGS)
{
  return boxop_tnumber_range(fcinfo, &contains_tbox_tbox_internal);
}

PG_FUNCTION_INFO_V1(contains_bbox_tbox_tnumber);
/**
 * Returns true if the temporal box contains the bounding box of the
 * temporal number
 */
PGDLLEXPORT Datum
contains_bbox_tbox_tnumber(PG_FUNCTION_ARGS)
{
  return boxop_tbox_tnumber(fcinfo, &contains_tbox_tbox_internal);
}

PG_FUNCTION_INFO_V1(contains_bbox_tnumber_tbox);
/**
 * Returns true if the bounding box of the temporal number contains the temporal box
 */
PGDLLEXPORT Datum
contains_bbox_tnumber_tbox(PG_FUNCTION_ARGS)
{
  return boxop_tnumber_tbox(fcinfo, &contains_tbox_tbox_internal);
}

PG_FUNCTION_INFO_V1(contains_bbox_tnumber_tnumber);
/**
 * Returns true if the bounding box of the first temporal number contains the one
 * of the second temporal number
 */
PGDLLEXPORT Datum
contains_bbox_tnumber_tnumber(PG_FUNCTION_ARGS)
{
  return boxop_tnumber_tnumber(fcinfo, &contains_tbox_tbox_internal);
}

/*****************************************************************************/

PG_FUNCTION_INFO_V1(contained_bbox_range_tnumber);
/**
 * Returns true if the range is contained in the bounding box of the temporal number
 */
PGDLLEXPORT Datum
contained_bbox_range_tnumber(PG_FUNCTION_ARGS)
{
  return boxop_range_tnumber(fcinfo, &contained_tbox_tbox_internal);
}

PG_FUNCTION_INFO_V1(contained_bbox_tnumber_range);
/**
 * Returns true if the bounding box of the temporal number is contained in
 * the range
 */
PGDLLEXPORT Datum
contained_bbox_tnumber_range(PG_FUNCTION_ARGS)
{
  return boxop_tnumber_range(fcinfo, &contained_tbox_tbox_internal);
}

PG_FUNCTION_INFO_V1(contained_bbox_tbox_tnumber);
/**
 * Returns true if the temporal box is contained in the bounding box
 * of the temporal number
 */
PGDLLEXPORT Datum
contained_bbox_tbox_tnumber(PG_FUNCTION_ARGS)
{
  return boxop_tbox_tnumber(fcinfo, &contained_tbox_tbox_internal);
}

PG_FUNCTION_INFO_V1(contained_bbox_tnumber_tbox);
/**
 * Returns true if the bounding box of the temporal number is contained in
 * the temporal box
 */
PGDLLEXPORT Datum
contained_bbox_tnumber_tbox(PG_FUNCTION_ARGS)
{
  return boxop_tnumber_tbox(fcinfo, &contained_tbox_tbox_internal);
}

PG_FUNCTION_INFO_V1(contained_bbox_tnumber_tnumber);
/**
 * Returns true if the bounding box of the first temporal number is contained
 * in the one of the second temporal number
 */
PGDLLEXPORT Datum
contained_bbox_tnumber_tnumber(PG_FUNCTION_ARGS)
{
  return boxop_tnumber_tnumber(fcinfo, &contained_tbox_tbox_internal);
}

/*****************************************************************************/

PG_FUNCTION_INFO_V1(overlaps_bbox_range_tnumber);
/**
 * Returns true if the range and the bounding box of the temporal number overlap
 */
PGDLLEXPORT Datum
overlaps_bbox_range_tnumber(PG_FUNCTION_ARGS)
{
  return boxop_range_tnumber(fcinfo, &overlaps_tbox_tbox_internal);
}

PG_FUNCTION_INFO_V1(overlaps_bbox_tnumber_range);
/**
 * Returns true if the bounding box of the temporal number and the
 * the range overlap
 */
PGDLLEXPORT Datum
overlaps_bbox_tnumber_range(PG_FUNCTION_ARGS)
{
  return boxop_tnumber_range(fcinfo, &overlaps_tbox_tbox_internal);
}

PG_FUNCTION_INFO_V1(overlaps_bbox_tbox_tnumber);
/**
 * Returns true if the temporal box and the bounding box
 * of the temporal number overlap
 */
PGDLLEXPORT Datum
overlaps_bbox_tbox_tnumber(PG_FUNCTION_ARGS)
{
  return boxop_tbox_tnumber(fcinfo, &overlaps_tbox_tbox_internal);
}

PG_FUNCTION_INFO_V1(overlaps_bbox_tnumber_tbox);
/**
 * Returns true if the bounding box of the temporal number and the
 * temporal box overlap
 */
PGDLLEXPORT Datum
overlaps_bbox_tnumber_tbox(PG_FUNCTION_ARGS)
{
  return boxop_tnumber_tbox(fcinfo, &overlaps_tbox_tbox_internal);
}

PG_FUNCTION_INFO_V1(overlaps_bbox_tnumber_tnumber);
/**
 * Returns true if the bounding boxes of the temporal numbers overlap
 */
PGDLLEXPORT Datum
overlaps_bbox_tnumber_tnumber(PG_FUNCTION_ARGS)
{
  return boxop_tnumber_tnumber(fcinfo, &overlaps_tbox_tbox_internal);
}

/*****************************************************************************/

PG_FUNCTION_INFO_V1(same_bbox_range_tnumber);
/**
 * Returns true if the range and the bounding box of the temporal number
 * are equal on the common dimensions
 */
PGDLLEXPORT Datum
same_bbox_range_tnumber(PG_FUNCTION_ARGS)
{
  return boxop_range_tnumber(fcinfo, &same_tbox_tbox_internal);
}

PG_FUNCTION_INFO_V1(same_bbox_tnumber_range);
/**
 * Returns true if the bounding box of the temporal number and the
 * the range are equal on the common dimensions
 */
PGDLLEXPORT Datum
same_bbox_tnumber_range(PG_FUNCTION_ARGS)
{
  return boxop_tnumber_range(fcinfo, &same_tbox_tbox_internal);
}

PG_FUNCTION_INFO_V1(same_bbox_tbox_tnumber);
/**
 * Returns true if the temporal box and the bounding box
 * of the temporal number are equal in the common dimensions
 */
PGDLLEXPORT Datum
same_bbox_tbox_tnumber(PG_FUNCTION_ARGS)
{
  return boxop_tbox_tnumber(fcinfo, &same_tbox_tbox_internal);
}

PG_FUNCTION_INFO_V1(same_bbox_tnumber_tbox);
/**
 * Returns true if the bounding box of the temporal number and the
 * temporal box are equal in the common dimensions
 */
PGDLLEXPORT Datum
same_bbox_tnumber_tbox(PG_FUNCTION_ARGS)
{
  return boxop_tnumber_tbox(fcinfo, &same_tbox_tbox_internal);
}

PG_FUNCTION_INFO_V1(same_bbox_tnumber_tnumber);
/**
 * Returns true if the bounding boxes of the temporal numbers are equal
 * in the common dimensions
 */
PGDLLEXPORT Datum
same_bbox_tnumber_tnumber(PG_FUNCTION_ARGS)
{
  return boxop_tnumber_tnumber(fcinfo, &same_tbox_tbox_internal);
}

/*****************************************************************************/

PG_FUNCTION_INFO_V1(adjacent_bbox_range_tnumber);
/**
 * Returns true if the range and the bounding box of the temporal number
 * are adjancent
 */
PGDLLEXPORT Datum
adjacent_bbox_range_tnumber(PG_FUNCTION_ARGS)
{
  return boxop_range_tnumber(fcinfo, &adjacent_tbox_tbox_internal);
}

PG_FUNCTION_INFO_V1(adjacent_bbox_tnumber_range);
/**
 * Returns true if the bounding box of the temporal number and the
 * the range are adjacent
 */
PGDLLEXPORT Datum
adjacent_bbox_tnumber_range(PG_FUNCTION_ARGS)
{
  return boxop_tnumber_range(fcinfo, &adjacent_tbox_tbox_internal);
}

PG_FUNCTION_INFO_V1(adjacent_bbox_tbox_tnumber);
/**
 * Returns true if the temporal box and the bounding box
 * of the temporal number are adjacent
 */
PGDLLEXPORT Datum
adjacent_bbox_tbox_tnumber(PG_FUNCTION_ARGS)
{
  return boxop_tbox_tnumber(fcinfo, &adjacent_tbox_tbox_internal);
}

PG_FUNCTION_INFO_V1(adjacent_bbox_tnumber_tbox);
/**
 * Returns true if the bounding box of the temporal number and the
 * temporal box are adjacent
 */
PGDLLEXPORT Datum
adjacent_bbox_tnumber_tbox(PG_FUNCTION_ARGS)
{
  return boxop_tnumber_tbox(fcinfo, &adjacent_tbox_tbox_internal);
}

PG_FUNCTION_INFO_V1(adjacent_bbox_tnumber_tnumber);
/**
 * Returns true if the bounding boxes of the temporal numbers are adjacent
 */
PGDLLEXPORT Datum
adjacent_bbox_tnumber_tnumber(PG_FUNCTION_ARGS)
{
  return boxop_tnumber_tnumber(fcinfo, &adjacent_tbox_tbox_internal);
}
/*****************************************************************************/<|MERGE_RESOLUTION|>--- conflicted
+++ resolved
@@ -164,15 +164,11 @@
     MOBDB_FLAGS_SET_T(result->flags, true);
   }
   else if (tgeo_base_type(inst->basetypid))
-<<<<<<< HEAD
-    tpointinst_make_stbox((STBOX *)box, inst);
+    tpointinst_make_stbox((STBOX *) box, inst);
   else if (inst->basetypid == type_oid(T_NPOINT))
-    tnpointinst_make_stbox((STBOX *)box, inst);
-=======
-    tpointinst_make_stbox((STBOX *) box, inst);
+    tnpointinst_make_stbox((STBOX *) box, inst);
   else
     elog(ERROR, "unknown operation for base type: %d", inst->basetypid);
->>>>>>> 0cf059d2
   return;
 }
 
@@ -231,15 +227,11 @@
   else if (tnumber_base_type(instants[0]->basetypid))
     tnumberinstarr_to_tbox((TBOX *) box, instants, count);
   else if (tgeo_base_type(instants[0]->basetypid))
-<<<<<<< HEAD
-    tpointinstarr_to_stbox((STBOX *)box, instants, count);
+    tpointinstarr_to_stbox((STBOX *) box, instants, count);
   else if (instants[0]->basetypid == type_oid(T_NPOINT))
-    tnpointinstarr_step_to_stbox((STBOX *)box, instants, count);
-=======
-    tpointinstarr_to_stbox((STBOX *) box, instants, count);
+    tnpointinstarr_step_to_stbox((STBOX *) box, instants, count);
   else 
     elog(ERROR, "unknown operation for base type: %d", instants[0]->basetypid);
->>>>>>> 0cf059d2
   return;
 }
 
@@ -266,7 +258,6 @@
   /* This case is currently not used since for temporal points the bounding
    * box is computed from the trajectory for efficiency reasons. It is left
    * here in case this is no longer the case
-<<<<<<< HEAD
   else if (tgeo_base_type(instants[0]->basetypid))
     tpointinstarr_to_stbox((STBOX *)box, instants, count); */
   else if (instants[0]->basetypid == type_oid(T_NPOINT))
@@ -276,12 +267,8 @@
     else
       tnpointinstarr_step_to_stbox((STBOX *)box, instants, count);
   }
-=======
-  else if (geo_base_type(instants[0]->basetypid))
-    tpointinstarr_to_stbox((STBOX *) box, instants, count); */
   else 
     elog(ERROR, "unknown operation for base type: %d", instants[0]->basetypid);
->>>>>>> 0cf059d2
   return;
 }
 
@@ -333,17 +320,12 @@
     tsequencearr_to_period_internal((Period *) box, sequences, count);
   else if (tnumber_base_type(sequences[0]->basetypid))
     tnumberseqarr_to_tbox_internal((TBOX *) box, sequences, count);
-<<<<<<< HEAD
   if (tgeo_base_type(sequences[0]->basetypid))
-    tpointseqarr_to_stbox((STBOX *)box, sequences, count);
+    tpointseqarr_to_stbox((STBOX *) box, sequences, count);
   else if (sequences[0]->basetypid == type_oid(T_NPOINT))
-    tnpointseqarr_to_stbox((STBOX *)box, sequences, count);
-=======
-  else if (tgeo_base_type(sequences[0]->basetypid))
-    tpointseqarr_to_stbox((STBOX *) box, sequences, count);
+    tnpointseqarr_to_stbox((STBOX *) box, sequences, count);
   else 
     elog(ERROR, "unknown operation for base type: %d", sequences[0]->basetypid);
->>>>>>> 0cf059d2
   return;
 }
 
