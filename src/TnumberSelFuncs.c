/*****************************************************************************
 *
 * TnumberSelFuncs.c
<<<<<<< HEAD
 *	  Functions for selectivity estimation of operators on temporal types
=======
 *	  Functions for selectivity estimation of operators on temporal numeric types
>>>>>>> 13cfc974
 *
 * Portions Copyright (c) 2019, Esteban Zimanyi, Mahmoud Sakr, Mohamed Bakli,
 * 		Universite Libre de Bruxelles
 * Portions Copyright (c) 1996-2019, PostgreSQL Global Development Group
 * Portions Copyright (c) 1994, Regents of the University of California
 *
 * IDENTIFICATION
 *	src/TnumberSelFuncs.c
 *
 *****************************************************************************/

<<<<<<< HEAD
#include <TemporalTypes.h>
#include <TemporalSelFuncs.h>
#include "TemporalTypes.h"
#include "TemporalSelFuncs.h"
=======
#include "TnumberSelFuncs.h"

#include <server/nodes/relation.h>
#include <TemporalSelFuncs.h>
#include <assert.h>
>>>>>>> 13cfc974

/*
 *	Selectivity functions for temporal types operators.  These are bogus --
 *	unless we know the actual key distribution in the index, we can't make
 *	a good prediction of the selectivity of these operators.
 *
 *	Note: the values used here may look unreasonably small.  Perhaps they
 *	are.  For now, we want to make sure that the optimizer will make use
 *	of a geometric index if one is available, so the selectivity had better
 *	be fairly small.
 *
 *	In general, GiST needs to search multiple subtrees in order to guarantee
 *	that all occurrences of the same key have been found.  Because of this,
 *	the estimated cost for scanning the index ought to be higher than the
 *	output selectivity would indicate.  gistcostestimate(), over in selfuncs.c,
 *	ought to be adjusted accordingly --- but until we can generate somewhat
 *	realistic numbers here, it hardly matters...
 */

/*****************************************************************************/

/*
 * Selectivity for operators for bounding box operators, i.e., overlaps (&&),
 * contains (@>), contained (<@), and, same (~=). These operators depend on
 * volume. Contains and contained are tighter contraints than overlaps, so
 * the former should produce lower estimates than the latter. Similarly,
 * equals is a tighter constrain tha contains and contained.
 */

PG_FUNCTION_INFO_V1(tnumber_overlaps_sel);

PGDLLEXPORT Datum
tnumber_overlaps_sel(PG_FUNCTION_ARGS)
{
    PlannerInfo *root = (PlannerInfo *) PG_GETARG_POINTER(0);
    Oid operator = PG_GETARG_OID(1);
    List *args = (List *) PG_GETARG_POINTER(2);
    int varRelid = PG_GETARG_INT32(3);
    Selectivity	selec = tnumber_bbox_sel(root, operator, args, varRelid, OVERLAPS_OP);
    if (selec < 0.0)
        selec = 0.005;
    else if (selec > 1.0)
        selec = 1.0;
    PG_RETURN_FLOAT8(selec);
}

PG_FUNCTION_INFO_V1(tnumber_overlaps_joinsel);

PGDLLEXPORT Datum
tnumber_overlaps_joinsel(PG_FUNCTION_ARGS)
{
    PG_RETURN_FLOAT8(0.005);
}

PG_FUNCTION_INFO_V1(tnumber_contains_sel);

PGDLLEXPORT Datum
tnumber_contains_sel(PG_FUNCTION_ARGS)
{
    PlannerInfo *root = (PlannerInfo *) PG_GETARG_POINTER(0);
    Oid operator = PG_GETARG_OID(1);
    List *args = (List *) PG_GETARG_POINTER(2);
    int varRelid = PG_GETARG_INT32(3);
    Selectivity	selec = tnumber_bbox_sel(root, operator, args, varRelid, get_tnumber_cacheOp(operator));
    if (selec < 0.0)
        selec = 0.002;
    else if (selec > 1.0)
        selec = 1.0;
    PG_RETURN_FLOAT8(selec);
}

PG_FUNCTION_INFO_V1(tnumber_contains_joinsel);

PGDLLEXPORT Datum
tnumber_contains_joinsel(PG_FUNCTION_ARGS)
{
    PG_RETURN_FLOAT8(0.002);
}

PG_FUNCTION_INFO_V1(tnumber_same_sel);

PGDLLEXPORT Datum
tnumber_same_sel(PG_FUNCTION_ARGS)
{
    PlannerInfo *root = (PlannerInfo *) PG_GETARG_POINTER(0);
    Oid operator = PG_GETARG_OID(1);
    List *args = (List *) PG_GETARG_POINTER(2);
    int varRelid = PG_GETARG_INT32(3);
    Selectivity	selec = tnumber_bbox_sel(root, operator, args, varRelid, SAME_OP);
    if (selec < 0.0)
        selec = 0.001;
    else if (selec > 1.0)
        selec = 1.0;
    PG_RETURN_FLOAT8(selec);
}

PG_FUNCTION_INFO_V1(tnumber_same_joinsel);

PGDLLEXPORT Datum
tnumber_same_joinsel(PG_FUNCTION_ARGS)
{
    PG_RETURN_FLOAT8(0.001);
}

/*****************************************************************************/

/*
 * Selectivity for operators for relative position box operators, i.e.,
 * left (<<), overleft (&<), right (>>), overright (&>), before (<<#),
 * overbefore (&<#), after (#>>), overafter (#&>).
 */

PG_FUNCTION_INFO_V1(tnumber_position_sel);

PGDLLEXPORT Datum
tnumber_position_sel(PG_FUNCTION_ARGS)
{
    PlannerInfo *root = (PlannerInfo *) PG_GETARG_POINTER(0);
    Oid operator = PG_GETARG_OID(1);
    List *args = (List *) PG_GETARG_POINTER(2);
    int varRelid = PG_GETARG_INT32(3);
    VariableStatData vardata;
    Node *other;
    bool varonleft;
    Selectivity selec = 0.001;
    CachedOp cachedOp = get_tnumber_cacheOp(operator);

    /* In the case of unknown position operator */
    if (cachedOp == OVERLAPS_OP)
        PG_RETURN_FLOAT8(selec);

    /*
     * If expression is not (variable op something) or (something op
     * variable), then punt and return a default estimate.
     */
    if (!get_restriction_variable(root, args, varRelid,
                                  &vardata, &other, &varonleft))
        PG_RETURN_FLOAT8(default_temporaltypes_selectivity(operator));

    /*
     * Can't do anything useful if the something is not a constant, either.
     */
    if (!IsA(other, Const))
    {
        ReleaseVariableStats(vardata);
        PG_RETURN_FLOAT8(default_temporaltypes_selectivity(operator));
    }

    /*
     * All the period operators are strict, so we can cope with a NULL constant
     * right away.
     */
    if (((Const *) other)->constisnull)
    {
        ReleaseVariableStats(vardata);
        PG_RETURN_FLOAT8(0.0);
    }

    /*
     * If var is on the right, commute the operator, so that we can assume the
     * var is on the left in what follows.
     */
    if (!varonleft)
    {
        switch (cachedOp)
        {
            case LEFT_OP:
                selec = estimate_tnumber_position_sel(vardata, other, true, false);
                break;
            case RIGHT_OP:
                selec = estimate_tnumber_position_sel(vardata, other, false, false);
                break;
            case OVERLEFT_OP:
                selec = 1.0 - estimate_tnumber_position_sel(vardata, other, false, false);
                break;
            case OVERRIGHT_OP:
                selec = 1.0 - estimate_tnumber_position_sel(vardata, other, true, false);
                break;
            case BEFORE_OP:
                selec = estimate_temporal_position_sel(root, vardata, other, true, false, GT_OP);
                break;
            case AFTER_OP:
                selec = estimate_temporal_position_sel(root, vardata, other, false, false, LT_OP);
                break;
            case OVERBEFORE_OP:
                selec = estimate_temporal_position_sel(root, vardata, other, true, true, GE_OP);
                break;
            case OVERAFTER_OP:
                selec = estimate_temporal_position_sel(root, vardata, other, false, true, LE_OP);
                break;
            default:
                selec = 0.001;
        }
    }
    else
    {
        switch (cachedOp)
        {
            case LEFT_OP:
                selec = estimate_tnumber_position_sel(vardata, other, false, false);
                break;
            case RIGHT_OP:
                selec = estimate_tnumber_position_sel(vardata, other, true, false);
                break;
            case OVERLEFT_OP:
                selec = estimate_tnumber_position_sel(vardata, other, false, true);
                break;
            case OVERRIGHT_OP:
                selec = estimate_tnumber_position_sel(vardata, other, true, true);
                break;
            case BEFORE_OP:
                selec = estimate_temporal_position_sel(root, vardata, other, false, false, LT_OP);
                break;
            case AFTER_OP:
                selec = estimate_temporal_position_sel(root, vardata, other, true, false, GT_OP);
                break;
            case OVERBEFORE_OP:
                selec = estimate_temporal_position_sel(root, vardata, other, false, true, LE_OP);
                break;
            case OVERAFTER_OP:
                selec = 1.0 - estimate_temporal_position_sel(root, vardata, other, false, false, GE_OP);
                break;
            default:
                selec = 0.001;
        }
    }

    if (selec < 0.0)
        selec = default_temporaltypes_selectivity(operator);
    ReleaseVariableStats(vardata);
    CLAMP_PROBABILITY(selec);
    PG_RETURN_FLOAT8((float8) selec);
}

PG_FUNCTION_INFO_V1(tnumber_position_joinsel);

PGDLLEXPORT Datum
tnumber_position_joinsel(PG_FUNCTION_ARGS)
{
    PG_RETURN_FLOAT8(0.001);
}

/*****************************************************************************/
Selectivity
tnumber_bbox_sel(PlannerInfo *root, Oid operator, List *args, int varRelid, CachedOp cachedOp)
{
    VariableStatData vardata;
    Node *other;
    bool varonleft;
    Selectivity selec = 0.0;
    BBoxBounds bBoxBounds;
    bool numeric, temporal;
    double lower, upper;
    Period *period;
    ConstantData constantData;
    /*
     * If expression is not (variable op something) or (something op
     * variable), then punt and return a default estimate.
     */
    if (!get_restriction_variable(root, args, varRelid,
                                  &vardata, &other, &varonleft))
        PG_RETURN_FLOAT8(default_temporaltypes_selectivity(operator));

    /*
     * Can't do anything useful if the something is not a constant, either.
     */
    if (!IsA(other, Const))
    {
        ReleaseVariableStats(vardata);
        PG_RETURN_FLOAT8(default_temporaltypes_selectivity(operator));
    }

    /*
     * All the period operators are strict, so we can cope with a NULL constant
     * right away.
     */
    if (((Const *) other)->constisnull)
    {
        ReleaseVariableStats(vardata);
        PG_RETURN_FLOAT8(0.0);
    }

    /*
     * If var is on the right, commute the operator, so that we can assume the
     * var is on the left in what follows.
     */
    if (!varonleft)
    {
        /* we have other Op var, commute to make var Op other */
        operator = get_commutator(operator);
        if (!operator)
        {
            /* Use default selectivity (should we raise an error instead?) */
            ReleaseVariableStats(vardata);
            PG_RETURN_FLOAT8(default_temporaltypes_selectivity(operator));
        }
    }

    /*
     * Set constant information
     */
    get_const_bounds(other, &bBoxBounds, &numeric, &lower, &upper,
                     &temporal, &period);

    constantData.bBoxBounds = bBoxBounds;
    constantData.oid = ((Const *) other)->consttype;

    constantData.lower = 0;constantData.upper = 0;  /* keep compiler quiet */
    constantData.period = NULL;   /* keep compiler quiet */
    if (numeric)
    {
        constantData.lower = lower;
        constantData.upper = upper;
        if (lower == upper && varonleft &&(cachedOp == CONTAINED_OP || cachedOp == SAME_OP))
            constantData.bBoxBounds = DNCONST;
    }
    if (temporal)
    {
        constantData.period = period;
    }

    if (cachedOp == CONTAINS_OP && !varonleft)
        selec = estimate_tnumber_bbox_sel(root, vardata, constantData, CONTAINED_OP);
    else if (cachedOp == CONTAINED_OP && !varonleft)
        selec = estimate_tnumber_bbox_sel(root, vardata, constantData, CONTAINS_OP);
    else
        selec = estimate_tnumber_bbox_sel(root, vardata, constantData, cachedOp);


    if (selec < 0.0)
        selec = default_temporaltypes_selectivity(operator);
    else if (selec > 1.0)
        selec = 1.0;

    ReleaseVariableStats(vardata);

    CLAMP_PROBABILITY(selec);

    return selec;
}
Selectivity
estimate_tnumber_bbox_sel(PlannerInfo *root, VariableStatData vardata, ConstantData constantData, CachedOp cachedOp)
{
    // Check the temporal types and inside each one check the cachedOp
    Selectivity  selec = 0.0;
    int durationType = TYPMOD_GET_DURATION(vardata.atttypmod);
    if (vardata.vartype == type_oid(T_TINT) || vardata.vartype == type_oid(T_TFLOAT))
    {
        CachedType vartype = (vardata.vartype == type_oid(T_TINT)) ? T_INT4 : T_FLOAT8;
        CachedType varRangeType = (vardata.vartype == type_oid(T_TINT)) ? T_INTRANGE : T_FLOATRANGE;
        bool hasNumeric = false, hasTemporal = false;
        /*
         * Compute the selectivity with regard to the value of the constant.
         */
        double selec1 = 0.0;
        switch (constantData.bBoxBounds)
        {
            case SNCONST:
            case SNCONST_STCONST:
            case SNCONST_DTCONST:
            {
                if(durationType == TEMPORALINST)
                {
                    hasNumeric = true;
                    Oid op = oper_oid(EQ_OP, vartype, vartype);
                    selec1 = var_eq_const(&vardata, op, (Datum) constantData.lower, false, VALUE_STATISTICS);
                }
                else
                {
                    hasNumeric = true;
                    TypeCacheEntry *typcache = lookup_type_cache(type_oid(varRangeType), TYPECACHE_RANGE_INFO);
                    selec1 = range_sel_internal(&vardata, (Datum) constantData.lower, false, true, typcache,
                                                VALUE_STATISTICS);
                    selec1 += range_sel_internal(&vardata, (Datum) constantData.lower, true, true, typcache,
                                                 VALUE_STATISTICS);
                    selec1 = 1 - selec1;
                    selec1 = selec1 < 0 ? 0 : selec1;
                }
                break;
            }
            case DNCONST:
            case DNCONST_STCONST:
            case DNCONST_DTCONST:
            {
                hasNumeric = true;
                if (cachedOp == OVERLAPS_OP)
                {
                    TypeCacheEntry *typcache = lookup_type_cache(type_oid(varRangeType), TYPECACHE_RANGE_INFO);
                    selec1 = range_sel_internal(&vardata, (Datum)constantData.lower, false, false, typcache,
                                                VALUE_STATISTICS);
                    selec1 += range_sel_internal(&vardata, (Datum)constantData.upper, true, false, typcache,
                                                 VALUE_STATISTICS);
                }
                else if (cachedOp == CONTAINS_OP)
                {
                    TypeCacheEntry *typcache = lookup_type_cache(type_oid(varRangeType), TYPECACHE_RANGE_INFO);
                    selec1 = range_sel_internal(&vardata, (Datum)constantData.lower, false, false, typcache,
                                                VALUE_STATISTICS);
                    selec1 += range_sel_internal(&vardata, (Datum)constantData.upper, false, false, typcache,
                                                 VALUE_STATISTICS);
                }
                else if (cachedOp == CONTAINED_OP)
                {
                    Oid opl = oper_oid(LT_OP, vartype, vartype);
                    Oid opg = oper_oid(GT_OP, vartype, vartype);
                    selec1 = scalarineq_sel(root, opl, false, true, &vardata, (Datum) constantData.lower,
                                            type_oid(vartype), VALUE_STATISTICS);
                    selec1 += scalarineq_sel(root, opg, true, false, &vardata, (Datum) constantData.upper,
                                             type_oid(vartype), VALUE_STATISTICS);
                }
                selec1 = 1 - selec1;
                selec1 = selec1 < 0 ? 0 : selec1;
                break;
            }
            default:
                break;
        }
        /*
         * Compute the selectivity with regard to the time dimension of the constant.
         */
        double selec2 = 0.0;
        switch (constantData.bBoxBounds)
        {
            case STCONST:
            case SNCONST_STCONST:
            case DNCONST_STCONST:
            {
                if(durationType == TEMPORALINST)
                {
                    hasTemporal = true;
                    Oid op = oper_oid(EQ_OP, T_TIMESTAMPTZ, T_TIMESTAMPTZ);
                    selec2 = var_eq_const(&vardata, op, TimestampTzGetDatum(constantData.period->lower),
                                          false, TEMPORAL_STATISTICS);
                }
                else
                {
                    hasTemporal = true;
                    selec2 = period_sel_internal(root, &vardata, constantData.period,
                                                 oper_oid(cachedOp, T_PERIOD, T_TIMESTAMPTZ), TEMPORAL_STATISTICS);
                }
                break;
            }
            case DTCONST:
            case SNCONST_DTCONST:
            case DNCONST_DTCONST:
            {
                if (cachedOp == SAME_OP || cachedOp == CONTAINS_OP)
                {
                    Oid op = oper_oid(EQ_OP, T_TIMESTAMPTZ, T_TIMESTAMPTZ);
                    hasTemporal = true;
                    selec2 = var_eq_const(&vardata, op, (Datum) constantData.period->lower, false,
                                          TEMPORAL_STATISTICS);
                    selec2 *= var_eq_const(&vardata, op, (Datum) constantData.period->upper, false,
                                           TEMPORAL_STATISTICS);
                    selec2 = selec2 > 1 ? 1 : selec2;
                }
                else
                {
                    hasTemporal = true;
                    selec2 = period_sel_internal(root, &vardata, constantData.period,
                                                 oper_oid(cachedOp, T_PERIOD, T_PERIOD), TEMPORAL_STATISTICS);
                }
            }
            default:
                break;
        }
        if (hasNumeric && hasTemporal)
            selec = selec1 * selec2;
        else if (hasNumeric)
            selec = selec1;
        else if (hasTemporal)
            selec = selec2;
    }
    return selec;
}

Selectivity
estimate_tnumber_position_sel(VariableStatData vardata,
                              Node *other, bool isgt, bool iseq)
{
    double selec = 0.0;
    if (vardata.vartype == type_oid(T_TINT) || vardata.vartype == type_oid(T_TFLOAT))
    {
        TypeCacheEntry *typcache;
        if (vardata.vartype == type_oid(T_TINT))
            typcache = lookup_type_cache(type_oid(T_INTRANGE),
                                         TYPECACHE_RANGE_INFO);
        else
            typcache = lookup_type_cache(type_oid(T_FLOATRANGE),
                                         TYPECACHE_RANGE_INFO);
        selec = range_sel_internal(&vardata, (Datum)lower_or_higher_value_bound(other, isgt),
                                   isgt, iseq, typcache, VALUE_STATISTICS);
    }
    return selec;
}

Selectivity
range_sel_internal(VariableStatData *vardata, Datum constval,
                   bool isgt, bool iseq, TypeCacheEntry *typcache, StatisticsStrategy strategy)
{
    double hist_selec;
    Selectivity selec;
    float4 empty_frac, null_frac;

    /*
     * First look up the fraction of NULLs and empty ranges from pg_statistic.
     */
    if (HeapTupleIsValid(vardata->statsTuple))
    {
        Form_pg_statistic stats;
        stats = (Form_pg_statistic) GETSTRUCT(vardata->statsTuple);
        null_frac = stats->stanullfrac;
        empty_frac = 0.0;
    }
    else
    {
        /*
         * No stats are available. Follow through the calculations below
         * anyway, assuming no NULLs and no empty ranges. This still allows us
         * to give a better-than-nothing estimate based on whether the
         * constant is an empty range or not.
         */
        null_frac = 0.0;
        empty_frac = 0.0;
    }
    hist_selec = calc_range_hist_selectivity(vardata, constval, typcache, isgt, iseq, strategy);
    selec = (1.0 - empty_frac) * hist_selec;
    selec *= (1.0 - null_frac);
    return selec;
}

double
lower_or_higher_value_bound(Node *other, bool higher)
{
    double result = 0.0;
    Oid consttype = ((Const *) other)->consttype;
    if (higher)
    {
        if (consttype == type_oid(T_TINT) || consttype == type_oid(T_TFLOAT))
        {
            Temporal *temporal = DatumGetTemporal(((Const *) other)->constvalue);
            TBOX box = {0,0,0,0,0};
            temporal_bbox(&box, temporal);
            result = box.xmax;
        }
        else if (consttype == type_oid(T_INT4) || consttype == type_oid(T_FLOAT8))
        {
            result = (double) ((Const *) other)->constvalue;
        }
        else if (consttype == type_oid(T_INTRANGE))
        {
            result = DatumGetInt32(upper_datum(DatumGetRangeTypeP(((Const *) other)->constvalue)));
        }
        else if (consttype == type_oid(T_FLOATRANGE))
        {
            result = DatumGetFloat8(upper_datum(DatumGetRangeTypeP(((Const *) other)->constvalue)));
        }
        else if (consttype == type_oid(T_TBOX))
        {
            TBOX *box = DatumGetTboxP(((Const *) other)->constvalue);
            assert(MOBDB_FLAGS_GET_X(box->flags));
            result = box->xmax;
        }
    }
    else
    {
        if (consttype == type_oid(T_TINT) || consttype == type_oid(T_TFLOAT))
        {
            Temporal *temporal = DatumGetTemporal(((Const *) other)->constvalue);
            TBOX box = {0,0,0,0,0};
            temporal_bbox(&box, temporal);
            result = box.xmin;
        }
        else if (consttype == type_oid(T_INT4) || consttype == type_oid(T_FLOAT8))
        {
            result = (double) ((Const *) other)->constvalue;
        }
        else if (consttype == type_oid(T_INTRANGE))
        {
            result = DatumGetInt32(lower_datum(DatumGetRangeTypeP(((Const *) other)->constvalue)));
        }
        else if (consttype == type_oid(T_FLOATRANGE))
        {
            result = DatumGetFloat8(lower_datum(DatumGetRangeTypeP(((Const *) other)->constvalue)));
        }
        else if (consttype == type_oid(T_TBOX))
        {
            TBOX *box = DatumGetTboxP(((Const *) other)->constvalue);
            assert(MOBDB_FLAGS_GET_X(box->flags));
            result = box->xmin;
        }
    }
    return result;
}



/*
 * Calculate range operator selectivity using histograms of range bounds.
 *
 * This estimate is for the portion of values that are not empty and not
 * NULL.
 */
Selectivity
calc_range_hist_selectivity(VariableStatData *vardata, Datum constval,
                            TypeCacheEntry *typcache, bool isgt, bool iseq, StatisticsStrategy strategy)
{
    int nhist;
    RangeBound *hist_lower;
    RangeBound *hist_upper;
    int i;
    bool empty;
    Selectivity hist_selec = -1; /* keep compiler quiet */
    AttStatsSlot hslot;

    /* Try to get histogram of ranges */
    if (!(HeapTupleIsValid(vardata->statsTuple) &&
          get_attstatsslot_internal(&hslot, vardata->statsTuple,
                                    STATISTIC_KIND_BOUNDS_HISTOGRAM, InvalidOid,
                                    ATTSTATSSLOT_VALUES, strategy)))
        return -1.0;

    /*
     * Convert histogram of ranges into histograms of its lower and upper
     * bounds.
     */
    nhist = hslot.nvalues;
    hist_lower = (RangeBound *) palloc(sizeof(RangeBound) * nhist);
    hist_upper = (RangeBound *) palloc(sizeof(RangeBound) * nhist);

    for (i = 0; i < nhist; i++)
    {
        range_deserialize(typcache, DatumGetRangeTypeP(hslot.values[i]),
                          &hist_lower[i], &hist_upper[i], &empty);
        /* The histogram should not contain any empty ranges */
        if (empty)
            elog(ERROR, "bounds histogram contains an empty range");
    }

    if (!isgt && !iseq)
        hist_selec = calc_hist_selectivity_scalar(typcache, constval, hist_upper, nhist, false);
    else if (isgt && iseq)
        hist_selec = 1 - calc_hist_selectivity_scalar(typcache, constval, hist_lower, nhist, true);
    else if (isgt)
        hist_selec = 1 - calc_hist_selectivity_scalar(typcache, constval, hist_lower, nhist, false);
    else if (iseq)
        hist_selec = calc_hist_selectivity_scalar(typcache, constval, hist_upper, nhist, true);


    free_attstatsslot(&hslot);

    return hist_selec;
}

<<<<<<< HEAD
/*****************************************************************************/
Selectivity
tnumber_bbox_sel(PlannerInfo *root, Oid operator, List *args, int varRelid, CachedOp cachedOp)
{
    VariableStatData vardata;
    Node *other;
    bool varonleft;
    Selectivity selec = 0.0;
    BBoxBounds bBoxBounds;
    bool numeric, temporal;
    double lower, upper;
    Period *period;
    ConstantData constantData;
    /*
     * If expression is not (variable op something) or (something op
     * variable), then punt and return a default estimate.
     */
    if (!get_restriction_variable(root, args, varRelid,
                                  &vardata, &other, &varonleft))
        PG_RETURN_FLOAT8(default_temporaltypes_selectivity(operator));

    /*
     * Can't do anything useful if the something is not a constant, either.
     */
    if (!IsA(other, Const))
    {
        ReleaseVariableStats(vardata);
        PG_RETURN_FLOAT8(default_temporaltypes_selectivity(operator));
    }

    /*
     * All the period operators are strict, so we can cope with a NULL constant
     * right away.
     */
    if (((Const *) other)->constisnull)
    {
        ReleaseVariableStats(vardata);
        PG_RETURN_FLOAT8(0.0);
    }

    /*
     * If var is on the right, commute the operator, so that we can assume the
     * var is on the left in what follows.
     */
    if (!varonleft)
    {
        /* we have other Op var, commute to make var Op other */
        operator = get_commutator(operator);
        if (!operator)
        {
            /* Use default selectivity (should we raise an error instead?) */
            ReleaseVariableStats(vardata);
            PG_RETURN_FLOAT8(default_temporaltypes_selectivity(operator));
        }
    }

    /*
     * Set constant information
     */
    get_const_bounds(other, &bBoxBounds, &numeric, &lower, &upper,
                     &temporal, &period);

    constantData.bBoxBounds = bBoxBounds;
    constantData.oid = ((Const *) other)->consttype;

    constantData.lower = 0;constantData.upper = 0;  /* keep compiler quiet */
    constantData.period = NULL;   /* keep compiler quiet */
    if (numeric)
    {
        constantData.lower = lower;
        constantData.upper = upper;
        if (lower == upper && varonleft &&(cachedOp == CONTAINED_OP || cachedOp == SAME_OP))
            constantData.bBoxBounds = DNCONST;
    }
    if (temporal)
    {
        constantData.period = period;
    }

    if (cachedOp == CONTAINS_OP && !varonleft)
        selec = estimate_tnumber_bbox_sel(root, vardata, constantData, CONTAINED_OP);
    else if (cachedOp == CONTAINED_OP && !varonleft)
        selec = estimate_tnumber_bbox_sel(root, vardata, constantData, CONTAINS_OP);
    else
        selec = estimate_tnumber_bbox_sel(root, vardata, constantData, cachedOp);


    if (selec < 0.0)
        selec = default_temporaltypes_selectivity(operator);
    else if (selec > 1.0)
        selec = 1.0;

    ReleaseVariableStats(vardata);

    CLAMP_PROBABILITY(selec);

    return selec;
}
Selectivity
estimate_tnumber_bbox_sel(PlannerInfo *root, VariableStatData vardata, ConstantData constantData, CachedOp cachedOp)
{
    // Check the temporal types and inside each one check the cachedOp
    Selectivity  selec = 0.0;
    int durationType = TYPMOD_GET_DURATION(vardata.atttypmod);
    if (vardata.vartype == type_oid(T_TINT) || vardata.vartype == type_oid(T_TFLOAT))
    {
        CachedType vartype = (vardata.vartype == type_oid(T_TINT)) ? T_INT4 : T_FLOAT8;
        CachedType varRangeType = (vardata.vartype == type_oid(T_TINT)) ? T_INTRANGE : T_FLOATRANGE;
        bool hasNumeric = false, hasTemporal = false;
        /*
         * Compute the selectivity with regard to the value of the constant.
         */
        double selec1 = 0.0;
        switch (constantData.bBoxBounds)
        {
            case SNCONST:
            case SNCONST_STCONST:
            case SNCONST_DTCONST:
            {
                if(durationType == TEMPORALINST)
                {
                    hasNumeric = true;
                    Oid op = oper_oid(EQ_OP, vartype, vartype);
                    selec1 = var_eq_const(&vardata, op, (Datum) constantData.lower, false, VALUE_STATISTICS);
                }
                else
                {
                    hasNumeric = true;
                    TypeCacheEntry *typcache = lookup_type_cache(type_oid(varRangeType), TYPECACHE_RANGE_INFO);
                    selec1 = range_sel_internal(&vardata, (Datum) constantData.lower, false, true, typcache,
                                                VALUE_STATISTICS);
                    selec1 += range_sel_internal(&vardata, (Datum) constantData.lower, true, true, typcache,
                                                 VALUE_STATISTICS);
                    selec1 = 1 - selec1;
                    selec1 = selec1 < 0 ? 0 : selec1;
                }
                break;
            }
            case DNCONST:
            case DNCONST_STCONST:
            case DNCONST_DTCONST:
            {
                hasNumeric = true;
                if (cachedOp == OVERLAPS_OP)
                {
                    TypeCacheEntry *typcache = lookup_type_cache(type_oid(varRangeType), TYPECACHE_RANGE_INFO);
                    selec1 = range_sel_internal(&vardata, (Datum)constantData.lower, false, false, typcache,
                                                VALUE_STATISTICS);
                    selec1 += range_sel_internal(&vardata, (Datum)constantData.upper, true, false, typcache,
                                                 VALUE_STATISTICS);
                }
                else if (cachedOp == CONTAINS_OP)
                {
                    TypeCacheEntry *typcache = lookup_type_cache(type_oid(varRangeType), TYPECACHE_RANGE_INFO);
                    selec1 = range_sel_internal(&vardata, (Datum)constantData.lower, false, false, typcache,
                                                VALUE_STATISTICS);
                    selec1 += range_sel_internal(&vardata, (Datum)constantData.upper, false, false, typcache,
                                                 VALUE_STATISTICS);
                }
                else if (cachedOp == CONTAINED_OP)
                {
                    Oid opl = oper_oid(LT_OP, vartype, vartype);
                    Oid opg = oper_oid(GT_OP, vartype, vartype);
                    selec1 = scalarineq_sel(root, opl, false, true, &vardata, (Datum) constantData.lower,
                                            type_oid(vartype), VALUE_STATISTICS);
                    selec1 += scalarineq_sel(root, opg, true, false, &vardata, (Datum) constantData.upper,
                                             type_oid(vartype), VALUE_STATISTICS);
                }
                selec1 = 1 - selec1;
                selec1 = selec1 < 0 ? 0 : selec1;
                break;
            }
            default:
                break;
        }
        /*
         * Compute the selectivity with regard to the time dimension of the constant.
         */
        double selec2 = 0.0;
        switch (constantData.bBoxBounds)
        {
            case STCONST:
            case SNCONST_STCONST:
            case DNCONST_STCONST:
            {
                if(durationType == TEMPORALINST)
                {
                    hasTemporal = true;
                    Oid op = oper_oid(EQ_OP, T_TIMESTAMPTZ, T_TIMESTAMPTZ);
                    selec2 = var_eq_const(&vardata, op, TimestampTzGetDatum(constantData.period->lower),
                                          false, TEMPORAL_STATISTICS);
                }
                else
                {
                    hasTemporal = true;
                    selec2 = period_sel_internal(root, &vardata, constantData.period,
                                                 oper_oid(cachedOp, T_PERIOD, T_TIMESTAMPTZ), TEMPORAL_STATISTICS);
                }
                break;
            }
            case DTCONST:
            case SNCONST_DTCONST:
            case DNCONST_DTCONST:
            {
                if (cachedOp == SAME_OP || cachedOp == CONTAINS_OP)
                {
                    Oid op = oper_oid(EQ_OP, T_TIMESTAMPTZ, T_TIMESTAMPTZ);
                    hasTemporal = true;
                    selec2 = var_eq_const(&vardata, op, (Datum) constantData.period->lower, false,
                                          TEMPORAL_STATISTICS);
                    selec2 *= var_eq_const(&vardata, op, (Datum) constantData.period->upper, false,
                                           TEMPORAL_STATISTICS);
                    selec2 = selec2 > 1 ? 1 : selec2;
                }
                else
                {
                    hasTemporal = true;
                    selec2 = period_sel_internal(root, &vardata, constantData.period,
                                                 oper_oid(cachedOp, T_PERIOD, T_PERIOD), TEMPORAL_STATISTICS);
                }
            }
            default:
                break;
        }
        if (hasNumeric && hasTemporal)
            selec = selec1 * selec2;
        else if (hasNumeric)
            selec = selec1;
        else if (hasTemporal)
            selec = selec2;
    }
    return selec;
}

Selectivity
estimate_tnumber_position_sel(VariableStatData vardata,
                              Node *other, bool isgt, bool iseq)
{
    double selec = 0.0;
    if (vardata.vartype == type_oid(T_TINT) || vardata.vartype == type_oid(T_TFLOAT))
    {
        TypeCacheEntry *typcache = lookup_type_cache(range_oid_from_base(base_oid_from_temporal(vardata.vartype)),
                                                     TYPECACHE_RANGE_INFO);
        selec = range_sel_internal(&vardata, (Datum)lower_or_higher_value_bound(other, isgt),
                           isgt, iseq, typcache, VALUE_STATISTICS);
    }
    return selec;
}

Selectivity
range_sel_internal(VariableStatData *vardata, Datum constval,
                   bool isgt, bool iseq, TypeCacheEntry *typcache, StatisticsStrategy strategy)
{
    double hist_selec;
    Selectivity selec;
    float4 empty_frac, null_frac;

    /*
     * First look up the fraction of NULLs and empty ranges from pg_statistic.
     */
    if (HeapTupleIsValid(vardata->statsTuple))
    {
        Form_pg_statistic stats;
        stats = (Form_pg_statistic) GETSTRUCT(vardata->statsTuple);
        null_frac = stats->stanullfrac;
        empty_frac = 0.0;
    }
    else
    {
        /*
         * No stats are available. Follow through the calculations below
         * anyway, assuming no NULLs and no empty ranges. This still allows us
         * to give a better-than-nothing estimate based on whether the
         * constant is an empty range or not.
         */
        null_frac = 0.0;
        empty_frac = 0.0;
    }
    hist_selec = calc_range_hist_selectivity(vardata, constval, typcache, isgt, iseq, strategy);
    selec = (1.0 - empty_frac) * hist_selec;
    selec *= (1.0 - null_frac);
    return selec;
}

double
lower_or_higher_value_bound(Node *other, bool higher)
{
    double result = 0.0;
    Oid consttype = ((Const *) other)->consttype;
    if (higher)
    {
        if (consttype == type_oid(T_TINT) || consttype == type_oid(T_TFLOAT))
        {
            Temporal *temporal = DatumGetTemporal(((Const *) other)->constvalue);
            TBOX box = {0,0,0,0,0};
            temporal_bbox(&box, temporal);
            result = box.xmax;
        }
        else if (consttype == type_oid(T_INT4) || consttype == type_oid(T_FLOAT8))
        {
            result = (double) ((Const *) other)->constvalue;
        }
        else if (consttype == type_oid(T_INTRANGE))
        {
            result = DatumGetInt32(upper_datum(DatumGetRangeTypeP(((Const *) other)->constvalue)));
        }
        else if (consttype == type_oid(T_FLOATRANGE))
        {
            result = DatumGetFloat8(upper_datum(DatumGetRangeTypeP(((Const *) other)->constvalue)));
        }
        else if (consttype == type_oid(T_TBOX))
        {
            TBOX *box = DatumGetTboxP(((Const *) other)->constvalue);
            assert(MOBDB_FLAGS_GET_X(box->flags));
            result = box->xmax;
        }
    }
    else
    {
        if (consttype == type_oid(T_TINT) || consttype == type_oid(T_TFLOAT))
        {
            Temporal *temporal = DatumGetTemporal(((Const *) other)->constvalue);
            TBOX box = {0,0,0,0,0};
            temporal_bbox(&box, temporal);
            result = box.xmin;
        }
        else if (consttype == type_oid(T_INT4) || consttype == type_oid(T_FLOAT8))
        {
            result = (double) ((Const *) other)->constvalue;
        }
        else if (consttype == type_oid(T_INTRANGE))
        {
            result = DatumGetInt32(lower_datum(DatumGetRangeTypeP(((Const *) other)->constvalue)));
        }
        else if (consttype == type_oid(T_FLOATRANGE))
        {
            result = DatumGetFloat8(lower_datum(DatumGetRangeTypeP(((Const *) other)->constvalue)));
        }
        else if (consttype == type_oid(T_TBOX))
        {
            TBOX *box = DatumGetTboxP(((Const *) other)->constvalue);
            assert(MOBDB_FLAGS_GET_X(box->flags));
            result = box->xmin;
        }
    }
    return result;
}



/*
 * Calculate range operator selectivity using histograms of range bounds.
 *
 * This estimate is for the portion of values that are not empty and not
 * NULL.
 */
Selectivity
calc_range_hist_selectivity(VariableStatData *vardata, Datum constval,
                            TypeCacheEntry *typcache, bool isgt, bool iseq, StatisticsStrategy strategy)
{
    int nhist;
    RangeBound *hist_lower;
    RangeBound *hist_upper;
    int i;
    bool empty;
    Selectivity hist_selec = -1; /* keep compiler quiet */
    AttStatsSlot hslot;

    /* Try to get histogram of ranges */
    if (!(HeapTupleIsValid(vardata->statsTuple) &&
          get_attstatsslot_internal(&hslot, vardata->statsTuple,
                                    STATISTIC_KIND_BOUNDS_HISTOGRAM, InvalidOid,
                                    ATTSTATSSLOT_VALUES, strategy)))
        return -1.0;

    /*
     * Convert histogram of ranges into histograms of its lower and upper
     * bounds.
     */
    nhist = hslot.nvalues;
    hist_lower = (RangeBound *) palloc(sizeof(RangeBound) * nhist);
    hist_upper = (RangeBound *) palloc(sizeof(RangeBound) * nhist);

    for (i = 0; i < nhist; i++)
    {
        range_deserialize(typcache, DatumGetRangeTypeP(hslot.values[i]),
                          &hist_lower[i], &hist_upper[i], &empty);
        /* The histogram should not contain any empty ranges */
        if (empty)
            elog(ERROR, "bounds histogram contains an empty range");
    }

    if (!isgt && !iseq)
        hist_selec = calc_hist_selectivity_scalar(typcache, constval, hist_upper, nhist, false);
    else if (isgt && iseq)
        hist_selec = 1 - calc_hist_selectivity_scalar(typcache, constval, hist_lower, nhist, true);
    else if (isgt)
        hist_selec = 1 - calc_hist_selectivity_scalar(typcache, constval, hist_lower, nhist, false);
    else if (iseq)
        hist_selec = calc_hist_selectivity_scalar(typcache, constval, hist_upper, nhist, true);


    free_attstatsslot(&hslot);

    return hist_selec;
}

=======
>>>>>>> 13cfc974
/*
 * Look up the fraction of values less than (or equal, if 'equal' argument
 * is true) a given const in a histogram of range bounds.
 */
Selectivity
calc_hist_selectivity_scalar(TypeCacheEntry *typcache, Datum constbound,
                             RangeBound *hist, int hist_nvalues, bool equal)
{
    Selectivity selec;
    int index;

/*
 * Find the histogram bin the given constant falls into. Estimate
 * selectivity as the number of preceding whole bins.
 */
    index = rbound_bsearch(typcache, constbound, hist, hist_nvalues, equal);
    selec = (Selectivity) (Max(index, 0)) / (Selectivity) (hist_nvalues - 1);

    /* Adjust using linear interpolation within the bin */
    if (index >= 0 && index < hist_nvalues - 1)
    {
        float8 bin_width, position;
        bin_width = DatumGetFloat8(FunctionCall2Coll(
                &typcache->rng_subdiff_finfo,
                typcache->rng_collation,
                hist[index + 1].val,
                hist[index].val));
        if (bin_width <= 0.0)
            return 0.5;			/* zero width bin */

        position = DatumGetFloat8(FunctionCall2Coll(
                &typcache->rng_subdiff_finfo,
                typcache->rng_collation,
                constbound,
                hist[index].val)) / bin_width;
        /* Relative position must be in [0,1] range */
        position = Max(position, 0.0);
        position = Min(position, 1.0);
        selec += position / (Selectivity) (hist_nvalues - 1);
    }

    return selec;
}

/*
 * Binary search on an array of range bounds. Returns greatest index of range
 * bound in array which is less(less or equal) than given range bound. If all
 * range bounds in array are greater or equal(greater) than given range bound,
 * return -1. When "equal" flag is set conditions in brackets are used.
 *
 * This function is used in scalar operator selectivity estimation. Another
 * goal of this function is to find a histogram bin where to stop
 * interpolation of portion of bounds which are less or equal to given bound.
 */
int
rbound_bsearch(TypeCacheEntry *typcache, Datum value, RangeBound *hist,
               int hist_length, bool equal)
{
    int lower = -1, upper = hist_length - 1, cmp, middle;

    while (lower < upper)
    {
        middle = (lower + upper + 1) / 2;
        cmp = DatumGetInt32(FunctionCall2Coll(&typcache->rng_cmp_proc_finfo,
                                              typcache->rng_collation,
                                              (&hist[middle])->val, value));
        if (cmp < 0 || (equal && cmp == 0))
            lower = middle;
        else
            upper = middle - 1;
    }
    return lower;
}

/* Get the name of the operator from different cases */
CachedOp
get_tnumber_cacheOp(Oid operator)
{
    for (int i = LT_OP; i <= OVERAFTER_OP; i++)
    {
        if (operator == oper_oid((CachedOp)i, T_INTRANGE, T_TINT) ||
            operator == oper_oid((CachedOp)i, T_TBOX, T_TINT) ||
            operator == oper_oid((CachedOp)i, T_TINT, T_INTRANGE) ||
            operator == oper_oid((CachedOp)i, T_TINT, T_TBOX) ||
            operator == oper_oid((CachedOp)i, T_TINT, T_TINT) ||
            operator == oper_oid((CachedOp)i, T_TINT, T_TFLOAT) ||
            operator == oper_oid((CachedOp)i, T_FLOATRANGE, T_TFLOAT) ||
            operator == oper_oid((CachedOp)i, T_TBOX, T_TFLOAT) ||
            operator == oper_oid((CachedOp)i, T_TFLOAT, T_FLOATRANGE) ||
            operator == oper_oid((CachedOp)i, T_TFLOAT, T_TBOX) ||
            operator == oper_oid((CachedOp)i, T_TFLOAT, T_TINT) ||
            operator == oper_oid((CachedOp)i, T_TFLOAT, T_TFLOAT))
            return (CachedOp)i;
    }
    return OVERLAPS_OP;
    /*ereport(ERROR, (errcode(ERRCODE_INTERNAL_ERROR),
            errmsg("Operation not supported")));*/
}<|MERGE_RESOLUTION|>--- conflicted
+++ resolved
@@ -1,34 +1,22 @@
 /*****************************************************************************
  *
  * TnumberSelFuncs.c
-<<<<<<< HEAD
- *	  Functions for selectivity estimation of operators on temporal types
-=======
  *	  Functions for selectivity estimation of operators on temporal numeric types
->>>>>>> 13cfc974
  *
- * Portions Copyright (c) 2019, Esteban Zimanyi, Mahmoud Sakr, Mohamed Bakli,
+ * Portions Copyright (c) 2019, Esteban Zimanyi, Arthur Lesuisse,
  * 		Universite Libre de Bruxelles
  * Portions Copyright (c) 1996-2019, PostgreSQL Global Development Group
  * Portions Copyright (c) 1994, Regents of the University of California
  *
- * IDENTIFICATION
- *	src/TnumberSelFuncs.c
+ *	These functions are only stubs, they need to be written TODO
  *
  *****************************************************************************/
 
-<<<<<<< HEAD
-#include <TemporalTypes.h>
-#include <TemporalSelFuncs.h>
-#include "TemporalTypes.h"
-#include "TemporalSelFuncs.h"
-=======
 #include "TnumberSelFuncs.h"
 
 #include <server/nodes/relation.h>
 #include <TemporalSelFuncs.h>
 #include <assert.h>
->>>>>>> 13cfc974
 
 /*
  *	Selectivity functions for temporal types operators.  These are bogus --
@@ -683,416 +671,6 @@
     return hist_selec;
 }
 
-<<<<<<< HEAD
-/*****************************************************************************/
-Selectivity
-tnumber_bbox_sel(PlannerInfo *root, Oid operator, List *args, int varRelid, CachedOp cachedOp)
-{
-    VariableStatData vardata;
-    Node *other;
-    bool varonleft;
-    Selectivity selec = 0.0;
-    BBoxBounds bBoxBounds;
-    bool numeric, temporal;
-    double lower, upper;
-    Period *period;
-    ConstantData constantData;
-    /*
-     * If expression is not (variable op something) or (something op
-     * variable), then punt and return a default estimate.
-     */
-    if (!get_restriction_variable(root, args, varRelid,
-                                  &vardata, &other, &varonleft))
-        PG_RETURN_FLOAT8(default_temporaltypes_selectivity(operator));
-
-    /*
-     * Can't do anything useful if the something is not a constant, either.
-     */
-    if (!IsA(other, Const))
-    {
-        ReleaseVariableStats(vardata);
-        PG_RETURN_FLOAT8(default_temporaltypes_selectivity(operator));
-    }
-
-    /*
-     * All the period operators are strict, so we can cope with a NULL constant
-     * right away.
-     */
-    if (((Const *) other)->constisnull)
-    {
-        ReleaseVariableStats(vardata);
-        PG_RETURN_FLOAT8(0.0);
-    }
-
-    /*
-     * If var is on the right, commute the operator, so that we can assume the
-     * var is on the left in what follows.
-     */
-    if (!varonleft)
-    {
-        /* we have other Op var, commute to make var Op other */
-        operator = get_commutator(operator);
-        if (!operator)
-        {
-            /* Use default selectivity (should we raise an error instead?) */
-            ReleaseVariableStats(vardata);
-            PG_RETURN_FLOAT8(default_temporaltypes_selectivity(operator));
-        }
-    }
-
-    /*
-     * Set constant information
-     */
-    get_const_bounds(other, &bBoxBounds, &numeric, &lower, &upper,
-                     &temporal, &period);
-
-    constantData.bBoxBounds = bBoxBounds;
-    constantData.oid = ((Const *) other)->consttype;
-
-    constantData.lower = 0;constantData.upper = 0;  /* keep compiler quiet */
-    constantData.period = NULL;   /* keep compiler quiet */
-    if (numeric)
-    {
-        constantData.lower = lower;
-        constantData.upper = upper;
-        if (lower == upper && varonleft &&(cachedOp == CONTAINED_OP || cachedOp == SAME_OP))
-            constantData.bBoxBounds = DNCONST;
-    }
-    if (temporal)
-    {
-        constantData.period = period;
-    }
-
-    if (cachedOp == CONTAINS_OP && !varonleft)
-        selec = estimate_tnumber_bbox_sel(root, vardata, constantData, CONTAINED_OP);
-    else if (cachedOp == CONTAINED_OP && !varonleft)
-        selec = estimate_tnumber_bbox_sel(root, vardata, constantData, CONTAINS_OP);
-    else
-        selec = estimate_tnumber_bbox_sel(root, vardata, constantData, cachedOp);
-
-
-    if (selec < 0.0)
-        selec = default_temporaltypes_selectivity(operator);
-    else if (selec > 1.0)
-        selec = 1.0;
-
-    ReleaseVariableStats(vardata);
-
-    CLAMP_PROBABILITY(selec);
-
-    return selec;
-}
-Selectivity
-estimate_tnumber_bbox_sel(PlannerInfo *root, VariableStatData vardata, ConstantData constantData, CachedOp cachedOp)
-{
-    // Check the temporal types and inside each one check the cachedOp
-    Selectivity  selec = 0.0;
-    int durationType = TYPMOD_GET_DURATION(vardata.atttypmod);
-    if (vardata.vartype == type_oid(T_TINT) || vardata.vartype == type_oid(T_TFLOAT))
-    {
-        CachedType vartype = (vardata.vartype == type_oid(T_TINT)) ? T_INT4 : T_FLOAT8;
-        CachedType varRangeType = (vardata.vartype == type_oid(T_TINT)) ? T_INTRANGE : T_FLOATRANGE;
-        bool hasNumeric = false, hasTemporal = false;
-        /*
-         * Compute the selectivity with regard to the value of the constant.
-         */
-        double selec1 = 0.0;
-        switch (constantData.bBoxBounds)
-        {
-            case SNCONST:
-            case SNCONST_STCONST:
-            case SNCONST_DTCONST:
-            {
-                if(durationType == TEMPORALINST)
-                {
-                    hasNumeric = true;
-                    Oid op = oper_oid(EQ_OP, vartype, vartype);
-                    selec1 = var_eq_const(&vardata, op, (Datum) constantData.lower, false, VALUE_STATISTICS);
-                }
-                else
-                {
-                    hasNumeric = true;
-                    TypeCacheEntry *typcache = lookup_type_cache(type_oid(varRangeType), TYPECACHE_RANGE_INFO);
-                    selec1 = range_sel_internal(&vardata, (Datum) constantData.lower, false, true, typcache,
-                                                VALUE_STATISTICS);
-                    selec1 += range_sel_internal(&vardata, (Datum) constantData.lower, true, true, typcache,
-                                                 VALUE_STATISTICS);
-                    selec1 = 1 - selec1;
-                    selec1 = selec1 < 0 ? 0 : selec1;
-                }
-                break;
-            }
-            case DNCONST:
-            case DNCONST_STCONST:
-            case DNCONST_DTCONST:
-            {
-                hasNumeric = true;
-                if (cachedOp == OVERLAPS_OP)
-                {
-                    TypeCacheEntry *typcache = lookup_type_cache(type_oid(varRangeType), TYPECACHE_RANGE_INFO);
-                    selec1 = range_sel_internal(&vardata, (Datum)constantData.lower, false, false, typcache,
-                                                VALUE_STATISTICS);
-                    selec1 += range_sel_internal(&vardata, (Datum)constantData.upper, true, false, typcache,
-                                                 VALUE_STATISTICS);
-                }
-                else if (cachedOp == CONTAINS_OP)
-                {
-                    TypeCacheEntry *typcache = lookup_type_cache(type_oid(varRangeType), TYPECACHE_RANGE_INFO);
-                    selec1 = range_sel_internal(&vardata, (Datum)constantData.lower, false, false, typcache,
-                                                VALUE_STATISTICS);
-                    selec1 += range_sel_internal(&vardata, (Datum)constantData.upper, false, false, typcache,
-                                                 VALUE_STATISTICS);
-                }
-                else if (cachedOp == CONTAINED_OP)
-                {
-                    Oid opl = oper_oid(LT_OP, vartype, vartype);
-                    Oid opg = oper_oid(GT_OP, vartype, vartype);
-                    selec1 = scalarineq_sel(root, opl, false, true, &vardata, (Datum) constantData.lower,
-                                            type_oid(vartype), VALUE_STATISTICS);
-                    selec1 += scalarineq_sel(root, opg, true, false, &vardata, (Datum) constantData.upper,
-                                             type_oid(vartype), VALUE_STATISTICS);
-                }
-                selec1 = 1 - selec1;
-                selec1 = selec1 < 0 ? 0 : selec1;
-                break;
-            }
-            default:
-                break;
-        }
-        /*
-         * Compute the selectivity with regard to the time dimension of the constant.
-         */
-        double selec2 = 0.0;
-        switch (constantData.bBoxBounds)
-        {
-            case STCONST:
-            case SNCONST_STCONST:
-            case DNCONST_STCONST:
-            {
-                if(durationType == TEMPORALINST)
-                {
-                    hasTemporal = true;
-                    Oid op = oper_oid(EQ_OP, T_TIMESTAMPTZ, T_TIMESTAMPTZ);
-                    selec2 = var_eq_const(&vardata, op, TimestampTzGetDatum(constantData.period->lower),
-                                          false, TEMPORAL_STATISTICS);
-                }
-                else
-                {
-                    hasTemporal = true;
-                    selec2 = period_sel_internal(root, &vardata, constantData.period,
-                                                 oper_oid(cachedOp, T_PERIOD, T_TIMESTAMPTZ), TEMPORAL_STATISTICS);
-                }
-                break;
-            }
-            case DTCONST:
-            case SNCONST_DTCONST:
-            case DNCONST_DTCONST:
-            {
-                if (cachedOp == SAME_OP || cachedOp == CONTAINS_OP)
-                {
-                    Oid op = oper_oid(EQ_OP, T_TIMESTAMPTZ, T_TIMESTAMPTZ);
-                    hasTemporal = true;
-                    selec2 = var_eq_const(&vardata, op, (Datum) constantData.period->lower, false,
-                                          TEMPORAL_STATISTICS);
-                    selec2 *= var_eq_const(&vardata, op, (Datum) constantData.period->upper, false,
-                                           TEMPORAL_STATISTICS);
-                    selec2 = selec2 > 1 ? 1 : selec2;
-                }
-                else
-                {
-                    hasTemporal = true;
-                    selec2 = period_sel_internal(root, &vardata, constantData.period,
-                                                 oper_oid(cachedOp, T_PERIOD, T_PERIOD), TEMPORAL_STATISTICS);
-                }
-            }
-            default:
-                break;
-        }
-        if (hasNumeric && hasTemporal)
-            selec = selec1 * selec2;
-        else if (hasNumeric)
-            selec = selec1;
-        else if (hasTemporal)
-            selec = selec2;
-    }
-    return selec;
-}
-
-Selectivity
-estimate_tnumber_position_sel(VariableStatData vardata,
-                              Node *other, bool isgt, bool iseq)
-{
-    double selec = 0.0;
-    if (vardata.vartype == type_oid(T_TINT) || vardata.vartype == type_oid(T_TFLOAT))
-    {
-        TypeCacheEntry *typcache = lookup_type_cache(range_oid_from_base(base_oid_from_temporal(vardata.vartype)),
-                                                     TYPECACHE_RANGE_INFO);
-        selec = range_sel_internal(&vardata, (Datum)lower_or_higher_value_bound(other, isgt),
-                           isgt, iseq, typcache, VALUE_STATISTICS);
-    }
-    return selec;
-}
-
-Selectivity
-range_sel_internal(VariableStatData *vardata, Datum constval,
-                   bool isgt, bool iseq, TypeCacheEntry *typcache, StatisticsStrategy strategy)
-{
-    double hist_selec;
-    Selectivity selec;
-    float4 empty_frac, null_frac;
-
-    /*
-     * First look up the fraction of NULLs and empty ranges from pg_statistic.
-     */
-    if (HeapTupleIsValid(vardata->statsTuple))
-    {
-        Form_pg_statistic stats;
-        stats = (Form_pg_statistic) GETSTRUCT(vardata->statsTuple);
-        null_frac = stats->stanullfrac;
-        empty_frac = 0.0;
-    }
-    else
-    {
-        /*
-         * No stats are available. Follow through the calculations below
-         * anyway, assuming no NULLs and no empty ranges. This still allows us
-         * to give a better-than-nothing estimate based on whether the
-         * constant is an empty range or not.
-         */
-        null_frac = 0.0;
-        empty_frac = 0.0;
-    }
-    hist_selec = calc_range_hist_selectivity(vardata, constval, typcache, isgt, iseq, strategy);
-    selec = (1.0 - empty_frac) * hist_selec;
-    selec *= (1.0 - null_frac);
-    return selec;
-}
-
-double
-lower_or_higher_value_bound(Node *other, bool higher)
-{
-    double result = 0.0;
-    Oid consttype = ((Const *) other)->consttype;
-    if (higher)
-    {
-        if (consttype == type_oid(T_TINT) || consttype == type_oid(T_TFLOAT))
-        {
-            Temporal *temporal = DatumGetTemporal(((Const *) other)->constvalue);
-            TBOX box = {0,0,0,0,0};
-            temporal_bbox(&box, temporal);
-            result = box.xmax;
-        }
-        else if (consttype == type_oid(T_INT4) || consttype == type_oid(T_FLOAT8))
-        {
-            result = (double) ((Const *) other)->constvalue;
-        }
-        else if (consttype == type_oid(T_INTRANGE))
-        {
-            result = DatumGetInt32(upper_datum(DatumGetRangeTypeP(((Const *) other)->constvalue)));
-        }
-        else if (consttype == type_oid(T_FLOATRANGE))
-        {
-            result = DatumGetFloat8(upper_datum(DatumGetRangeTypeP(((Const *) other)->constvalue)));
-        }
-        else if (consttype == type_oid(T_TBOX))
-        {
-            TBOX *box = DatumGetTboxP(((Const *) other)->constvalue);
-            assert(MOBDB_FLAGS_GET_X(box->flags));
-            result = box->xmax;
-        }
-    }
-    else
-    {
-        if (consttype == type_oid(T_TINT) || consttype == type_oid(T_TFLOAT))
-        {
-            Temporal *temporal = DatumGetTemporal(((Const *) other)->constvalue);
-            TBOX box = {0,0,0,0,0};
-            temporal_bbox(&box, temporal);
-            result = box.xmin;
-        }
-        else if (consttype == type_oid(T_INT4) || consttype == type_oid(T_FLOAT8))
-        {
-            result = (double) ((Const *) other)->constvalue;
-        }
-        else if (consttype == type_oid(T_INTRANGE))
-        {
-            result = DatumGetInt32(lower_datum(DatumGetRangeTypeP(((Const *) other)->constvalue)));
-        }
-        else if (consttype == type_oid(T_FLOATRANGE))
-        {
-            result = DatumGetFloat8(lower_datum(DatumGetRangeTypeP(((Const *) other)->constvalue)));
-        }
-        else if (consttype == type_oid(T_TBOX))
-        {
-            TBOX *box = DatumGetTboxP(((Const *) other)->constvalue);
-            assert(MOBDB_FLAGS_GET_X(box->flags));
-            result = box->xmin;
-        }
-    }
-    return result;
-}
-
-
-
-/*
- * Calculate range operator selectivity using histograms of range bounds.
- *
- * This estimate is for the portion of values that are not empty and not
- * NULL.
- */
-Selectivity
-calc_range_hist_selectivity(VariableStatData *vardata, Datum constval,
-                            TypeCacheEntry *typcache, bool isgt, bool iseq, StatisticsStrategy strategy)
-{
-    int nhist;
-    RangeBound *hist_lower;
-    RangeBound *hist_upper;
-    int i;
-    bool empty;
-    Selectivity hist_selec = -1; /* keep compiler quiet */
-    AttStatsSlot hslot;
-
-    /* Try to get histogram of ranges */
-    if (!(HeapTupleIsValid(vardata->statsTuple) &&
-          get_attstatsslot_internal(&hslot, vardata->statsTuple,
-                                    STATISTIC_KIND_BOUNDS_HISTOGRAM, InvalidOid,
-                                    ATTSTATSSLOT_VALUES, strategy)))
-        return -1.0;
-
-    /*
-     * Convert histogram of ranges into histograms of its lower and upper
-     * bounds.
-     */
-    nhist = hslot.nvalues;
-    hist_lower = (RangeBound *) palloc(sizeof(RangeBound) * nhist);
-    hist_upper = (RangeBound *) palloc(sizeof(RangeBound) * nhist);
-
-    for (i = 0; i < nhist; i++)
-    {
-        range_deserialize(typcache, DatumGetRangeTypeP(hslot.values[i]),
-                          &hist_lower[i], &hist_upper[i], &empty);
-        /* The histogram should not contain any empty ranges */
-        if (empty)
-            elog(ERROR, "bounds histogram contains an empty range");
-    }
-
-    if (!isgt && !iseq)
-        hist_selec = calc_hist_selectivity_scalar(typcache, constval, hist_upper, nhist, false);
-    else if (isgt && iseq)
-        hist_selec = 1 - calc_hist_selectivity_scalar(typcache, constval, hist_lower, nhist, true);
-    else if (isgt)
-        hist_selec = 1 - calc_hist_selectivity_scalar(typcache, constval, hist_lower, nhist, false);
-    else if (iseq)
-        hist_selec = calc_hist_selectivity_scalar(typcache, constval, hist_upper, nhist, true);
-
-
-    free_attstatsslot(&hslot);
-
-    return hist_selec;
-}
-
-=======
->>>>>>> 13cfc974
 /*
  * Look up the fraction of values less than (or equal, if 'equal' argument
  * is true) a given const in a histogram of range bounds.
