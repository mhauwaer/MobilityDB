/*****************************************************************************
 *
 * temporals.c
 *	  Basic functions for temporal sequence sets.
 *
 * Portions Copyright (c) 2019, Esteban Zimanyi, Arthur Lesuisse,
 *		Universite Libre de Bruxelles
 * Portions Copyright (c) 1996-2019, PostgreSQL Global Development Group
 * Portions Copyright (c) 1994, Regents of the University of California
 *
 *****************************************************************************/

#include "temporals.h"

#include <assert.h>
#include <libpq/pqformat.h>
#include <utils/builtins.h>
#include <utils/timestamp.h>

#include "timestampset.h"
#include "period.h"
#include "periodset.h"
#include "timeops.h"
#include "temporaltypes.h"
#include "temporal_util.h"
#include "oidcache.h"
#include "temporal_boxops.h"
#include "rangetypes_ext.h"

#ifdef WITH_POSTGIS
#include "tpoint.h"
#include "tpoint_spatialfuncs.h"
#endif

/*****************************************************************************
 * General functions
 *****************************************************************************/

/* 
 * The memory structure of a TemporalS with, e.g., 2 sequences is as follows
 *
 *	--------------------------------------------------------
 *	( TemporalS | offset_0 | offset_1 | offset_2 )_ X | ...
 *	--------------------------------------------------------
 *	--------------------------------------------------------
 *	( TemporalSeq_0 )_X | ( TemporalSeq_1 )_X | ( bbox )_X | 
 *	--------------------------------------------------------
 *
 * where the X are unused bytes added for double padding, offset_0 and offset_1
 * are offsets for the corresponding sequences and offset_2 is the offset for the 
 * bounding box. There is no precomputed trajectory for TemporalS.
 */

/* Pointer to the offset array of the TemporalS */

static size_t *
temporals_offsets_ptr(TemporalS *ts)
{
	return (size_t *) (((char *)ts) + sizeof(TemporalS));
}

/* Pointer to the first TemporalSeq */

static char * 
temporals_data_ptr(TemporalS *ts)
{
	return (char *)ts + double_pad(sizeof(TemporalS) + 
		sizeof(size_t) * (ts->count + 1));
}

/* N-th TemporalSeq of a TemporalS */

TemporalSeq *
temporals_seq_n(TemporalS *ts, int index)
{
	size_t *offsets = temporals_offsets_ptr(ts);
	return (TemporalSeq *) (temporals_data_ptr(ts) + offsets[index]);
}

/* Pointer to the bounding box of a TemporalS */

void *
temporals_bbox_ptr(TemporalS *ts) 
{
	size_t *offsets = temporals_offsets_ptr(ts);
	return temporals_data_ptr(ts) + offsets[ts->count];
}

/* Copy the bounding box of a TemporalS in the first argument */

void
temporals_bbox(void *box, TemporalS *ts) 
{
	void *box1 = temporals_bbox_ptr(ts);
	size_t bboxsize = temporal_bbox_size(ts->valuetypid);
	memcpy(box, box1, bboxsize);
	return;
}

/* Construct a TemporalS from an array of TemporalSeq 
 * The normalize argument determines whether the resulting value will be
 * normalized. In particular, normalize is false when synchronizing two 
 * TemporalS before applying an operation to them */

TemporalS *
temporals_from_temporalseqarr(TemporalSeq **sequences, int count, 
	bool normalize)
{
	assert(count > 0);
	Oid valuetypid = sequences[0]->valuetypid;
	/* Test the validity of the sequences */
#ifdef WITH_POSTGIS
	bool isgeo = false, hasz = false;
	int srid;
	if (valuetypid == type_oid(T_GEOMETRY) ||
		valuetypid == type_oid(T_GEOGRAPHY))
	{
		isgeo = true;
		hasz = MOBDB_FLAGS_GET_Z(sequences[0]->flags);
		srid = tpoint_srid_internal((Temporal *)sequences[0]);
	}
#endif
	for (int i = 1; i < count; i++)
	{
		if (timestamp_cmp_internal(sequences[i - 1]->period.upper, sequences[i]->period.lower) > 0 ||
		   (timestamp_cmp_internal(sequences[i - 1]->period.upper, sequences[i]->period.lower) == 0 &&
		   sequences[i - 1]->period.upper_inc && sequences[i]->period.lower_inc))
			ereport(ERROR, (errcode(ERRCODE_RESTRICT_VIOLATION),
				errmsg("Invalid sequence for temporal sequence set")));
#ifdef WITH_POSTGIS
		if (isgeo)
		{
			if (tpoint_srid_internal((Temporal *)sequences[i]) != srid)
				ereport(ERROR, (errcode(ERRCODE_RESTRICT_VIOLATION), 
					errmsg("All geometries composing a temporal point must be of the same SRID")));
			if (MOBDB_FLAGS_GET_Z(sequences[i]->flags) != hasz)
				ereport(ERROR, (errcode(ERRCODE_RESTRICT_VIOLATION), 
					errmsg("All geometries composing a temporal point must be of the same dimensionality")));
		}
#endif
	}

	TemporalSeq **newsequences = sequences;
	int newcount = count;
	if (normalize && count > 1)
		newsequences = temporalseqarr_normalize(sequences, count, &newcount);
	/* Compute the size of the TemporalS */
	size_t pdata = double_pad(sizeof(TemporalS) + (newcount + 1) * sizeof(size_t));
	size_t memsize = 0;
	int totalcount = 0;
	for (int i = 0; i < newcount; i++)
	{
		totalcount += newsequences[i]->count;
		memsize += double_pad(VARSIZE(newsequences[i]));
	}
	/* Get the bounding box size */
	size_t bboxsize = temporal_bbox_size(valuetypid);
	memsize += double_pad(bboxsize);
	TemporalS *result = palloc0(pdata + memsize);
	SET_VARSIZE(result, pdata + memsize);
	result->count = newcount;
	result->totalcount = totalcount;
	result->valuetypid = valuetypid;
	result->duration = TEMPORALS;
	bool continuous = MOBDB_FLAGS_GET_CONTINUOUS(newsequences[0]->flags);
	MOBDB_FLAGS_SET_CONTINUOUS(result->flags, continuous);
#ifdef WITH_POSTGIS
	if (isgeo)
		MOBDB_FLAGS_SET_Z(result->flags, hasz);
#endif
	/* Initialization of the variable-length part */
	size_t *offsets = temporals_offsets_ptr(result);
	size_t pos = 0;	
	for (int i = 0; i < newcount; i++)
	{
		memcpy(((char *) result) + pdata + pos, newsequences[i], VARSIZE(newsequences[i]));
		offsets[i] = pos;
		pos += double_pad(VARSIZE(newsequences[i]));
	}
	/*
	 * Precompute the bounding box 
	 * Only external types have precomputed bounding box, internal types such
	 * as double2, double3, or double4 do not have precomputed bounding box
	 */
	if (bboxsize != 0) 
	{
		void *bbox = ((char *) result) + pdata + pos;
		temporals_make_bbox(bbox, newsequences, newcount);
		offsets[newcount] = pos;
	}
	if (normalize && count > 1)
	{
		for (int i = 0; i < newcount; i++)
			pfree(newsequences[i]);
		pfree(newsequences);
	}
	return result;
}

 /* Append an TemporalInst to to the last sequence of a TemporalS */

TemporalS *
temporals_append_instant(TemporalS *ts, TemporalInst *inst)
{
	/* Add the instant to the last sequence */
	TemporalSeq *seq = temporals_seq_n(ts, ts->count - 1);
	TemporalSeq *newseq = temporalseq_append_instant(seq, inst);
	/* Compute the size of the TemporalS */
	size_t pdata = double_pad(sizeof(TemporalS) + (ts->count + 1) * sizeof(size_t));
	/* Get the bounding box size */
	size_t bboxsize = temporal_bbox_size(ts->valuetypid);
	size_t memsize = double_pad(bboxsize);
	/* Add the size of composing instants */
	for (int i = 0; i < ts->count - 1; i++)
		memsize += double_pad(VARSIZE(temporals_seq_n(ts, i)));
	memsize += double_pad(VARSIZE(newseq));
	/* Create the TemporalS */
	TemporalS *result = palloc0(pdata + memsize);
	SET_VARSIZE(result, pdata + memsize);
	result->count = ts->count;
	result->totalcount = ts->totalcount - seq->count + newseq->count;
	result->valuetypid = ts->valuetypid;
	result->duration = TEMPORALS;
	MOBDB_FLAGS_SET_CONTINUOUS(result->flags, MOBDB_FLAGS_GET_CONTINUOUS(ts->flags));
#ifdef WITH_POSTGIS
	if (ts->valuetypid == type_oid(T_GEOMETRY) ||
		ts->valuetypid == type_oid(T_GEOGRAPHY))
		MOBDB_FLAGS_SET_Z(result->flags, MOBDB_FLAGS_GET_Z(ts->flags));
#endif
	/* Initialization of the variable-length part */
	size_t *offsets = temporals_offsets_ptr(result);
	size_t pos = 0;	
	for (int i = 0; i < ts->count - 1; i++)
	{
		seq = temporals_seq_n(ts,i);
		memcpy(((char *) result) + pdata + pos, seq, VARSIZE(seq));
		offsets[i] = pos;
		pos += double_pad(VARSIZE(seq));
	}
	memcpy(((char *) result) + pdata + pos, newseq, VARSIZE(newseq));
	offsets[ts->count - 1] = pos;
<<<<<<< HEAD
	pos += double_pad(VARSIZE(newseq));
=======
	pos += double_pad(VARSIZE(seq));
>>>>>>> 397d4736
	/*
	 * Precompute the bounding box 
	 * Only external types have precomputed bounding box, internal types such
	 * as double2, double3, or double4 do not have precomputed bounding box
	 */
	if (bboxsize != 0) 
	{
		void *bbox = ((char *) result) + pdata + pos;
		memcpy(bbox, temporals_bbox_ptr(ts), bboxsize);
		temporals_expand_bbox(bbox, ts, inst);
		offsets[ts->count] = pos;
	}
	pfree(newseq);
	return result;
}

/* Copy a TemporalS */
TemporalS *
temporals_copy(TemporalS *ts)
{
	TemporalS *result = palloc0(VARSIZE(ts));
	memcpy(result, ts, VARSIZE(ts));
	return result;
}

/*****************************************************************************/

/*
 * Binary search of a timestamptz in a TemporalS or in an array of TemporalSeq.
 * If the timestamp is found, the position of the sequence is returned in pos.
 * Otherwise, return a number encoding whether it is before, between two 
 * sequences or after. For example, given 3 sequences, the result of the 
 * function if the value is not found will be as follows: 
 *				0			1			2
 *			|------|	|------|	|------|   
 * 1)	t^ 											=> result = 0
 * 2)				 t^ 							=> result = 1
 * 3)							 t^ 				=> result = 2
 * 4)										  t^	=> result = 3
 */

bool 
temporals_find_timestamp(TemporalS *ts, TimestampTz t, int *pos) 
{
	int first = 0, last = ts->count - 1;
	int middle = 0; /* make compiler quiet */
	TemporalSeq *seq = NULL; /* make compiler quiet */
	while (first <= last) 
	{
		middle = (first + last)/2;
		seq = temporals_seq_n(ts, middle);
		if (contains_period_timestamp_internal(&seq->period, t))
		{
			*pos = middle;
			return true;
		}
		if (timestamp_cmp_internal(t, seq->period.lower) <= 0)
			last = middle - 1;
		else
			first = middle + 1;
	}
	if (timestamp_cmp_internal(t, seq->period.upper) >= 0)
		middle++;
	*pos = middle;
	return false;
}

bool 
temporalseqarr_find_timestamp(TemporalSeq **sequences, int from, int count, 
	TimestampTz t, int *pos) 
{
	int first = from, last = count - 1;
	int middle = 0; /* make compiler quiet */
	TemporalSeq *seq = NULL; /* make compiler quiet */
	while (first <= last) 
	{
		middle = (first + last)/2;
		seq = sequences[middle];
		if (contains_period_timestamp_internal(&seq->period, t))
		{
			*pos = middle;
			return true;
		}
		if (timestamp_cmp_internal(t, seq->period.lower) <= 0)
			last = middle - 1;
		else
			first = middle + 1;	
	}
	if (timestamp_cmp_internal(t, seq->period.upper) >= 0)
		middle++;
	*pos = middle;
	return false;
}

/*****************************************************************************
 * Intersection functions
 *****************************************************************************/

/* 
 * Intersection of a TemporalSeq and a TemporalInst values. 
 */
bool
intersection_temporals_temporalinst(TemporalS *ts, TemporalInst *inst, 
	TemporalInst **inter1, TemporalInst **inter2)
{
	TemporalInst *inst1 = temporals_at_timestamp(ts, inst->t);
	if (inst1 == NULL)
		return false;
	
	*inter1 = inst1;
	*inter2 = temporalinst_copy(inst1);
	return true;
}

bool
intersection_temporalinst_temporals(TemporalInst *inst, TemporalS *ts, 
	TemporalInst **inter1, TemporalInst **inter2)
{
	return intersection_temporals_temporalinst(ts, inst, inter2, inter1);
}

/* 
 * Intersection of a TemporalS and a TemporalI values. Each value keeps the instants 
 * in the intersection of their time spans.
 */
bool
intersection_temporals_temporali(TemporalS *ts, TemporalI *ti, 
	TemporalI **inter1, TemporalI **inter2)
{
	/* Test whether the bounding timespan of the two temporal values overlap */
	Period p1, p2;
	temporals_timespan(&p1, ts);
	temporali_timespan(&p2, ti);
	if (!overlaps_period_period_internal(&p1, &p2))
		return false;
	
	TemporalInst **instants1 = palloc(sizeof(TemporalInst *) * ti->count);
	TemporalInst **instants2 = palloc(sizeof(TemporalInst *) * ti->count);
	int i = 0, j = 0, k = 0;
	while (i < ts->count && j < ti->count)
	{
		TemporalSeq *seq = temporals_seq_n(ts, i);
		TemporalInst *inst = temporali_inst_n(ti, j);
		if (contains_period_timestamp_internal(&seq->period, inst->t))
		{
			instants1[k] = temporalseq_at_timestamp(seq, inst->t);
			instants2[k++] = inst;
		}
		if (timestamp_cmp_internal(seq->period.upper, inst->t) == 0)
		{
			i++; j++;
		}
		else if (timestamp_cmp_internal(seq->period.upper, inst->t) < 0)
			i++; 
		else 
			j++;
	}
	if (k == 0)
	{
		pfree(instants1); pfree(instants2); 
		return false;
	}
	
	*inter1 = temporali_from_temporalinstarr(instants1, k);
	*inter2 = temporali_from_temporalinstarr(instants2, k);	
	for (int i = 0; i < k; i++) 
		pfree(instants1[i]);
	pfree(instants1); pfree(instants2); 
	return true;
}


bool
intersection_temporali_temporals(TemporalI *ti, TemporalS *ts,
	TemporalI **inter1, TemporalI **inter2)
{
	return intersection_temporals_temporali(ts, ti, inter2, inter1);
}

/* 
 * Intersection of a TemporalS and a TemporalSeq values. 
 */

bool
intersection_temporals_temporalseq(TemporalS *ts, TemporalSeq *seq, 
	TemporalS **inter1, TemporalS **inter2)
{
	/* Test whether the bounding timespan of the two temporal values overlap */
	Period p;
	temporals_timespan(&p, ts);
	if (!overlaps_period_period_internal(&seq->period, &p))
		return false;

	*inter1 = temporals_at_period(ts, &seq->period);

	TemporalSeq **sequences = palloc(sizeof(TemporalSeq *) * ts->count);
	int k = 0;
	for (int i = 0; i < ts->count; i++)
	{
		TemporalSeq *seq1 = temporals_seq_n(ts, i);
		TemporalSeq *interseq =	temporalseq_at_period(seq1, &seq->period);
		if (interseq != NULL)
			sequences[k++] = interseq;
		if (timestamp_cmp_internal(seq->period.upper, seq1->period.upper) < 0 ||
			(timestamp_cmp_internal(seq->period.upper, seq1->period.upper) == 0 &&
			(!seq->period.upper_inc || seq1->period.upper_inc)))
			break;
	}
	if (k == 0)
	{
		pfree(sequences); 
		return false;
	}
	
	*inter2 = temporals_from_temporalseqarr(sequences, k, false);
	for (int i = 0; i < k; i++) 
		pfree(sequences[i]);
	pfree(sequences); 
	return true;
}

bool
intersection_temporalseq_temporals(TemporalSeq *seq, TemporalS *ts,
	TemporalS **inter1, TemporalS **inter2)
{
	return intersection_temporals_temporalseq(ts, seq, inter2, inter1);
}

/* 
 * Intersection two TemporalS values. 
 */

bool
intersection_temporals_temporals(TemporalS *ts1, TemporalS *ts2, 
	TemporalS **inter1, TemporalS **inter2)
{
	/* Test whether the bounding timespan of the two temporal values overlap */
	Period p1, p2;
	temporals_timespan(&p1, ts1);
	temporals_timespan(&p2, ts2);
	if (!overlaps_period_period_internal(&p1, &p2))
		return false;
	
	TemporalSeq **sequences1 = palloc(sizeof(TemporalSeq *) * 
		(ts1->count + ts2->count));
	TemporalSeq **sequences2 = palloc(sizeof(TemporalSeq *) * 
		(ts1->count + ts2->count));
	int i = 0, j = 0, k = 0;
	while (i < ts1->count && j < ts2->count)
	{
		TemporalSeq *seq1 = temporals_seq_n(ts1, i);
		TemporalSeq *seq2 = temporals_seq_n(ts2, j);
		TemporalSeq *interseq1, *interseq2;
		if (intersection_temporalseq_temporalseq(seq1, seq2, 
			&interseq1, &interseq2))
		{
			sequences1[k] = interseq1;
			sequences2[k++] = interseq2;
		}
		if (period_eq_internal(&seq1->period, &seq2->period))
		{
			i++; j++;
		}
		else if (period_lt_internal(&seq1->period, &seq2->period))
			i++; 
		else 
			j++;
	}
	if (k == 0)
	{
		pfree(sequences1); pfree(sequences2); 
		return false;
	}
	
	*inter1 = temporals_from_temporalseqarr(sequences1, k, false);
	*inter2 = temporals_from_temporalseqarr(sequences2, k, false);
	for (int i = 0; i < k; i++) 
	{
		pfree(sequences1[i]); pfree(sequences2[i]);
	}
	pfree(sequences1); pfree(sequences2); 
	return true;
}

/*****************************************************************************
 * Synchronize functions
 *****************************************************************************/

/* 
 * Synchronize a TemporalS and a TemporalSeq values. The values are split into
 * (redundant) segments defined over the same set of sequences covering the 
 * intersection of their time spans.
 */

bool
synchronize_temporals_temporalseq(TemporalS *ts, TemporalSeq *seq, 
	TemporalS **sync1, TemporalS **sync2, bool crossings)
{
	/* Test whether the bounding timespan of the two temporal values overlap */
	Period p;
	temporals_timespan(&p, ts);
	if (!overlaps_period_period_internal(&seq->period, &p))
		return false;
	
	int n;
	temporals_find_timestamp(ts, seq->period.lower, &n);
	/* We are sure that n < ts->count due to the bounding period test above */
	TemporalSeq **sequences1 = palloc(sizeof(TemporalSeq *) * ts->count - n);
	TemporalSeq **sequences2 = palloc(sizeof(TemporalSeq *) * ts->count - n);
	int k = 0;
	for (int i = n; i < ts->count; i++)
	{
		TemporalSeq *seq1 = temporals_seq_n(ts, i);
		TemporalSeq *syncseq1, *syncseq2;
		if (synchronize_temporalseq_temporalseq(seq, seq1, &syncseq1, &syncseq2, crossings))
		{
			sequences1[k] = syncseq1;
			sequences2[k++] = syncseq2;
		}
		if (timestamp_cmp_internal(seq->period.upper, seq1->period.upper) < 0 ||
			(timestamp_cmp_internal(seq->period.upper, seq1->period.upper) == 0 &&
			(!seq->period.upper_inc || seq1->period.upper_inc)))
			break;
	}
	if (k == 0)
	{
		pfree(sequences1); pfree(sequences2); 
		return false;
	}
	
	*sync1 = temporals_from_temporalseqarr(sequences1, k, false);
	*sync2 = temporals_from_temporalseqarr(sequences2, k, false);
	for (int i = 0; i < k; i++) 
	{
		pfree(sequences1[i]); pfree(sequences2[i]);
	}
	pfree(sequences1); pfree(sequences2); 
	return true;
}

bool
synchronize_temporalseq_temporals(TemporalSeq *seq, TemporalS *ts,
	TemporalS **sync1, TemporalS **sync2, bool crossings)
{
	return synchronize_temporals_temporalseq(ts, seq, sync2, sync1, crossings);
}

/* 
 * Synchronize two TemporalS values. The values are split into (redundant)
 * segments defined over the same set of sequences covering the intersection of
 * their time spans. If crossings is true, then the crossings are also added.
 */

bool
synchronize_temporals_temporals(TemporalS *ts1, TemporalS *ts2, 
	TemporalS **sync1, TemporalS **sync2, bool crossings)
{
	/* Test whether the bounding timespan of the two temporal values overlap */
	Period p1, p2;
	temporals_timespan(&p1, ts1);
	temporals_timespan(&p2, ts2);
	if (!overlaps_period_period_internal(&p1, &p2))
		return false;
	
	/* Previously it was Max(ts1->count, ts2->count) and was not correct */
	TemporalSeq **sequences1 = palloc(sizeof(TemporalSeq *) * 
		(ts1->count + ts2->count));
	TemporalSeq **sequences2 = palloc(sizeof(TemporalSeq *) * 
		(ts1->count + ts2->count));
	int i = 0, j = 0, k = 0;
	while (i < ts1->count && j < ts2->count)
	{
		TemporalSeq *seq1 = temporals_seq_n(ts1, i);
		TemporalSeq *seq2 = temporals_seq_n(ts2, j);
		TemporalSeq *syncseq1, *syncseq2;
		if (synchronize_temporalseq_temporalseq(seq1, seq2, 
			&syncseq1, &syncseq2, crossings))
		{
			sequences1[k] = syncseq1;
			sequences2[k++] = syncseq2;
		}
		if (period_eq_internal(&seq1->period, &seq2->period))
		{
			i++; j++;
		}
		else if (period_lt_internal(&seq1->period, &seq2->period))
			i++; 
		else 
			j++;
	}
	if (k == 0)
	{
		pfree(sequences1); pfree(sequences2); 
		return false;
	}
	
	*sync1 = temporals_from_temporalseqarr(sequences1, k, false);
	*sync2 = temporals_from_temporalseqarr(sequences2, k, false);
	for (int i = 0; i < k; i++) 
	{
		pfree(sequences1[i]); pfree(sequences2[i]);
	}
	pfree(sequences1); pfree(sequences2); 
	return true;
}

/*****************************************************************************
 * Input/output functions
 *****************************************************************************/

/* Convert to string */
 
char *
temporals_to_string(TemporalS *ts, char *(*value_out)(Oid, Datum))
{
	char **strings = palloc((int) (sizeof(char *) * ts->count));
	size_t outlen = 0;

	for (int i = 0; i < ts->count; i++)
	{
		TemporalSeq *seq = temporals_seq_n(ts, i);
		strings[i] = temporalseq_to_string(seq, value_out);
		outlen += strlen(strings[i]) + 2;
	}
	char *result = palloc(outlen + 3);
	result[outlen] = '\0';
	result[0] = '{';
	size_t pos = 1;
	for (int i = 0; i < ts->count; i++)
	{
		strcpy(result + pos, strings[i]);
		pos += strlen(strings[i]);
		result[pos++] = ',';
		result[pos++] = ' ';
		pfree(strings[i]);
	}
	result[pos - 2] = '}';
	result[pos - 1] = '\0';
	pfree(strings);
	return result;
}

/* Send function */

void
temporals_write(TemporalS *ts, StringInfo buf)
{
	pq_sendint(buf, ts->count, 4);
	for (int i = 0; i < ts->count; i++)
	{
		TemporalSeq *seq = temporals_seq_n(ts, i);
		temporalseq_write(seq, buf);
	}
}
 
/* Receive function */

TemporalS *
temporals_read(StringInfo buf, Oid valuetypid)
{
	int count = (int) pq_getmsgint(buf, 4);
	TemporalSeq **sequences = palloc(sizeof(TemporalSeq *) * count);
	for (int i = 0; i < count; i++)
		sequences[i] = temporalseq_read(buf, valuetypid);
	TemporalS *result = temporals_from_temporalseqarr(sequences, count, false);

	for (int i = 0; i < count; i++)
		pfree(sequences[i]);
	pfree(sequences);	
	
	return result;
}

/*****************************************************************************
 * Cast functions
 *****************************************************************************/

/* Cast a temporal integer value as a temporal float value */

TemporalS *
tints_as_tfloats(TemporalS *ts)
{
	/* Singleton sequence set */
	if (ts->count == 1)
		return tintseq_as_tfloatseq(temporals_seq_n(ts, 0));

	/* General case */
	TemporalSeq **sequences = palloc(sizeof(TemporalSeq *) * ts->totalcount);
	int k = 0, countstep;
	for (int i = 0; i < ts->count; i++)
	{
		TemporalSeq *seq = temporals_seq_n(ts, i);
		countstep = tintseq_as_tfloatseq1(&sequences[k], seq);
		k += countstep;
	}
	TemporalS *result = temporals_from_temporalseqarr(sequences, k, true);
	for (int i = 0; i < k; i++)
		pfree(sequences[i]);
	 pfree(sequences); 
	return result;
}

/*****************************************************************************
 * Transformation functions
 *****************************************************************************/

TemporalS *
temporalinst_as_temporals(TemporalInst *inst)
{
	TemporalSeq *seq = temporalseq_from_temporalinstarr(&inst, 1, 
		true, true, false);
	TemporalS *result = temporals_from_temporalseqarr(&seq, 1, false);
	pfree(seq);
	return result;
}

TemporalS *
temporali_as_temporals(TemporalI *ti)
{
	TemporalSeq **sequences = palloc(sizeof(TemporalSeq *) * ti->count);
	for (int i = 0; i < ti->count; i++)
	{
		TemporalInst *inst = temporali_inst_n(ti, i);
		sequences[i] = temporalseq_from_temporalinstarr(&inst, 1, 
			true, true, false);
	}
	TemporalS *result = temporals_from_temporalseqarr(sequences, ti->count, false);
	pfree(sequences);
	return result;
}

TemporalS *
temporalseq_as_temporals(TemporalSeq *seq)
{
	return temporals_from_temporalseqarr(&seq, 1, false);
}

/*****************************************************************************
 * Accessor functions
 *****************************************************************************/

/* Values of a discrete TemporalS */

ArrayType *
tempdiscs_values(TemporalS *ts)
{
	Datum **values = palloc(sizeof(Datum *) * ts->count);
	int *countvalues = palloc0(sizeof(int) * ts->count);
	int count = 0;
	for (int i = 0; i < ts->count; i++)
	{
		TemporalSeq *seq = temporals_seq_n(ts, i);
		values[i] = tempdiscseq_values1(seq);
		countvalues[i] = seq->count;
		count += seq->count;
	}
	Datum *allvalues = palloc(sizeof(Datum *) * count);
	int k = 0;
	for (int i = 0; i < ts->count; i++)
	{
		for (int j = 0; j < countvalues[i]; j ++)
			allvalues[k++] = values[i][j];
		pfree(values[i]);
	}
	datum_sort(allvalues, count, ts->valuetypid);
	int newcount = datum_remove_duplicates(allvalues, count, ts->valuetypid);
	ArrayType *result = datumarr_to_array(allvalues, newcount, ts->valuetypid);
	pfree(values); pfree(countvalues); pfree(allvalues);
	return result;
}

/* Ranges of a TemporalS float */

ArrayType *
tfloats_ranges(TemporalS *ts)
{
	RangeType **ranges = palloc(sizeof(RangeType *) * ts->count);
	for (int i = 0; i < ts->count; i++) 
	{
		TemporalSeq *seq = temporals_seq_n(ts, i);
		ranges[i] = tfloatseq_range(seq);
	}
	int count = ts->count;
	RangeType **normranges = rangearr_normalize(ranges, &count);
	rangearr_sort(normranges, count);
	ArrayType *result = rangearr_to_array(normranges, count, 
		type_oid(T_FLOATRANGE));

	for (int i = 0; i < ts->count; i++)
		pfree(ranges[i]);
	pfree(ranges);
	for (int i = 0; i < count; i++)
		pfree(normranges[i]);
	pfree(normranges);
	
	return result;
}

/* Bounding box range of a temporal number */

RangeType *
tnumbers_value_range(TemporalS *ts)
{
	TBOX *box = temporals_bbox_ptr(ts);
	Datum min = 0, max = 0;
	numeric_base_type_oid(ts->valuetypid);
	if (ts->valuetypid == INT4OID)
	{
		min = Int32GetDatum(box->xmin);
		max = Int32GetDatum(box->xmax);
	}
	else if (ts->valuetypid == FLOAT8OID)
	{
		min = Float8GetDatum(box->xmin);
		max = Float8GetDatum(box->xmax);
	}
	return range_make(min, max, true, true, ts->valuetypid);
}

/* Minimum value */

Datum
temporals_min_value(TemporalS *ts)
{
	Oid valuetypid = ts->valuetypid;
	if (valuetypid == INT4OID)
	{
		TBOX *box = temporals_bbox_ptr(ts);
		return Int32GetDatum((int)(box->xmin));
	}
	if (valuetypid == FLOAT8OID)
	{
		TBOX *box = temporals_bbox_ptr(ts);
		return Float8GetDatum(box->xmin);
	}
	Datum result = temporalseq_min_value(temporals_seq_n(ts, 0));
	for (int i = 1; i < ts->count; i++)
	{
		Datum value = temporalseq_min_value(temporals_seq_n(ts, i));
		if (datum_lt(value, result, valuetypid))
			result = value;
	}
	return result;
}

/* Maximum value */

Datum
temporals_max_value(TemporalS *ts)
{
	Oid valuetypid = ts->valuetypid;
	if (valuetypid == INT4OID)
	{
		TBOX *box = temporals_bbox_ptr(ts);
		return Int32GetDatum((int)(box->xmax));
	}
	if (valuetypid == FLOAT8OID)
	{
		TBOX *box = temporals_bbox_ptr(ts);
		return Float8GetDatum(box->xmax);
	}
	Datum result = temporalseq_max_value(temporals_seq_n(ts, 0));
	for (int i = 1; i < ts->count; i++)
	{
		Datum value = temporalseq_max_value(temporals_seq_n(ts, i));
		if (datum_gt(value, result, valuetypid))
			result = value;
	}
	return result;
}

/* Get time */

PeriodSet *
temporals_get_time(TemporalS *ts)
{
	Period **periods = palloc(sizeof(Period *) * ts->count);
	for (int i = 0; i < ts->count; i++)
	{
		TemporalSeq *seq = temporals_seq_n(ts, i);
		periods[i] = &seq->period;
	}
	PeriodSet *result = periodset_from_periodarr_internal(periods, 
		ts->count, false);
	pfree(periods);
	return result;
}

/* Duration */

Datum
temporals_duration(TemporalS *ts)
{
	TemporalSeq *seq = temporals_seq_n(ts, 0);
	Datum result = call_function2(timestamp_mi, 
		seq->period.upper, seq->period.lower);
	for (int i = 1; i < ts->count; i++)
	{
		seq = temporals_seq_n(ts, i);
		Datum interval1 = call_function2(timestamp_mi, 
			seq->period.upper, seq->period.lower);
		Datum interval2 = call_function2(interval_pl, result, interval1);
		pfree(DatumGetPointer(result)); pfree(DatumGetPointer(interval1));
		result = interval2;
	}
	return result;
}

/* Duration of the TemporalS as a double */

double
temporals_duration_time(TemporalS *ts)
{
	double result = 0;
	for (int i = 0; i < ts->count; i++)
	{
		TemporalSeq *seq = temporals_seq_n(ts, i);
		result += (double) (seq->period.upper - seq->period.lower);
	}
	return result;
}

/* Bounding period on which the temporal value is defined */

void
temporals_timespan(Period *p, TemporalS *ts)
{
	TemporalSeq *start = temporals_seq_n(ts, 0);
	TemporalSeq *end = temporals_seq_n(ts, ts->count - 1);
	period_set(p, start->period.lower, end->period.upper, 
		start->period.lower_inc, end->period.upper_inc);
}

/* Sequences */

TemporalSeq **
temporals_sequences(TemporalS *ts)
{
	TemporalSeq **result = palloc(sizeof(TemporalSeq *) * ts->count);
	for (int i = 0; i < ts->count; i++) 
		result[i] = temporals_seq_n(ts, i);
	return result;
}

ArrayType *
temporals_sequences_array(TemporalS *ts)
{
	TemporalSeq **sequences = temporals_sequences(ts);
	ArrayType *result = temporalarr_to_array((Temporal **)sequences, ts->count);
	pfree(sequences);
	return result;
}

/* Number of distinct instants */

int
temporals_num_instants(TemporalS *ts)
{
	TemporalInst *lastinst;
	bool first = true;
	int result = 0;
	for (int i = 0; i < ts->count; i++)
	{
		TemporalSeq *seq = temporals_seq_n(ts, i);
		result += seq->count;
		if (!first)
		{
			if (temporalinst_eq(lastinst, temporalseq_inst_n(seq, 0)))
				result --;
		}
		lastinst = temporalseq_inst_n(seq, seq->count - 1);
		first = false;
	}
	return result;
}

/* N-th distinct instant */

TemporalInst *
temporals_instant_n(TemporalS *ts, int n)
{
	assert (n >= 1 && n <= ts->totalcount);
	if (n == 1)
	{
		TemporalSeq *seq = temporals_seq_n(ts, 0);
		return temporalseq_inst_n(seq, 0);
	}
	
	/* Continue the search 0-based */
	n--;
	TemporalInst *prev, *next;
	bool first = true, found = false;
	int i = 0, count = 0, prevcount = 0;
	while (i < ts->count)
	{
		TemporalSeq *seq = temporals_seq_n(ts, i);
		count += seq->count;
		if (!first && temporalinst_eq(prev, temporalseq_inst_n(seq, 0)))
		{
				prevcount --;
				count --;
		}
		if (prevcount <= n && n < count)
		{
			next = temporalseq_inst_n(seq, n - prevcount);
			found = true;
			break;
		}
		prevcount = count;
		prev = temporalseq_inst_n(seq, seq->count - 1);
		first = false;
		i++;
	}
	if (!found) 
		return NULL;
	return next;
}

/* Distinct instants */

static int
temporalinstarr_remove_duplicates(TemporalInst **instants, int count)
{
	assert(count != 0);
	int newcount = 0;
	for (int i = 1; i < count; i++) 
		if (! temporalinst_eq(instants[newcount], instants[i]))
			instants[++ newcount] = instants[i];
	return newcount + 1;
}

ArrayType *
temporals_instants_array(TemporalS *ts)
{
	TemporalInst **instants = palloc(sizeof(TemporalInst *) * ts->totalcount);
	int k = 0;
	for (int i = 0; i < ts->count; i++)
	{
		TemporalSeq *seq = temporals_seq_n(ts, i);
		for (int j = 0; j < seq->count; j++)
			instants[k++] = temporalseq_inst_n(seq, j);
	}
	int count = temporalinstarr_remove_duplicates(instants, k);
	ArrayType *result = temporalarr_to_array((Temporal **)instants, count);
	pfree(instants);
	return result;
}

/* Start timestamptz */

TimestampTz
temporals_start_timestamp(TemporalS *ts)
{
	TemporalSeq *seq = temporals_seq_n(ts, 0);
	return seq->period.lower;
}

/* End timestamptz */

TimestampTz
temporals_end_timestamp(TemporalS *ts)
{
	TemporalSeq *seq = temporals_seq_n(ts, ts->count - 1);
	return seq->period.upper;
}

/* Number of distinct timestamps */

int
temporals_num_timestamps(TemporalS *ts)
{
	TimestampTz lasttime;
	bool first = true;
	int result = 0;
	for (int i = 0; i < ts->count; i++)
	{
		TemporalSeq *seq = temporals_seq_n(ts, i);
		result += seq->count;
		if (!first)
		{
			if (lasttime == temporalseq_inst_n(seq, 0)->t)
				result --;
		}
		lasttime = temporalseq_inst_n(seq, seq->count - 1)->t;
		first = false;
	}
	return result;
}

/* N-th distinct timestamp */

bool
temporals_timestamp_n(TemporalS *ts, int n, TimestampTz *result)
{
	bool found = false;
	if (n < 1)
		return false;
	if (n == 1)
	{
		TemporalSeq *seq = temporals_seq_n(ts, 0);
		*result = temporalseq_inst_n(seq, 0)->t;
		return true ;
	}
	
	/* Continue the search 0-based */
	n--;
	TimestampTz prev, next;
	bool first = true;
	int i = 0, count = 0, prevcount = 0;
	while (i < ts->count)
	{
		TemporalSeq *seq = temporals_seq_n(ts, i);
		count += seq->count;
		if (!first && prev == temporalseq_inst_n(seq, 0)->t)
		{
				prevcount --;
				count --;
		}
		if (prevcount <= n && n < count)
		{
			next = temporalseq_inst_n(seq, n - prevcount)->t;
			found = true;
			break;
		}
		prevcount = count;
		prev = temporalseq_inst_n(seq, seq->count - 1)->t;
		first = false;
		i++;
	}
	if (!found) 
		return false;
	*result = next;
	return true;
}

/* Distinct timestamps */

TimestampTz *
temporals_timestamps1(TemporalS *ts, int *count)
{
	TimestampTz **times = palloc(sizeof(TimestampTz *) * ts->count);
	int *counttimes = palloc0(sizeof(int) * ts->count);
	int totaltimes = 0;
	for (int i = 0; i < ts->count; i++)
	{
		TemporalSeq *seq = temporals_seq_n(ts, i);
		times[i] = temporalseq_timestamps1(seq);
		counttimes[i] = seq->count;
		totaltimes += seq->count;
	}
	TimestampTz *result = palloc(sizeof(TimestampTz) * totaltimes);
	int k = 0;
	for (int i = 0; i < ts->count; i++)
	{
		for (int j = 0; j < counttimes[i]; j ++)
			result[k++] = times[i][j];
		pfree(times[i]);
	}
	timestamp_sort(result, totaltimes);
	totaltimes = timestamp_remove_duplicates(result, totaltimes);
	
	pfree(times); pfree(counttimes);
	
	*count = totaltimes;
	return result;
}

ArrayType *
temporals_timestamps(TemporalS *ts)
{
	int count;
	TimestampTz *times = temporals_timestamps1(ts, &count);
	ArrayType *result = timestamparr_to_array(times, count);
	pfree(times);
	return result;
}

/* Is the temporal value ever equal to the value? */

bool
temporals_ever_equals(TemporalS *ts, Datum value)
{
	/* Bounding box test */
	if (ts->valuetypid == INT4OID || ts->valuetypid == FLOAT8OID)
	{
		TBOX box1, box2;
		memset(&box1, 0, sizeof(TBOX));
		memset(&box2, 0, sizeof(TBOX));
		temporals_bbox(&box1, ts);
		number_to_box(&box2, value, ts->valuetypid);
		if (!contains_tbox_tbox_internal(&box1, &box2))
			return false;
	}

	for (int i = 0; i < ts->count; i++) 
		if (temporalseq_ever_equals(temporals_seq_n(ts, i), value))
			return true;
	return false;
}

/* Is the temporal value always equal to the value? */

bool
temporals_always_equals(TemporalS *ts, Datum value)
{
	/* Bounding box test */
	if (ts->valuetypid == INT4OID || ts->valuetypid == FLOAT8OID)
	{
		TBOX box;
		memset(&box, 0, sizeof(TBOX));
		temporals_bbox(&box, ts);
		if (ts->valuetypid == INT4OID)
			return box.xmin == box.xmax &&
				(int)(box.xmax) == DatumGetInt32(value);
		else
			return box.xmin == box.xmax &&
				box.xmax == DatumGetFloat8(value);
	}

	for (int i = 0; i < ts->count; i++) 
		if (!temporalseq_always_equals(temporals_seq_n(ts, i), value))
			return false;
	return true;
}

/* Shift the time span of a temporal value by an interval */

TemporalS *
temporals_shift(TemporalS *ts, Interval *interval)
{
	TemporalS *result = temporals_copy(ts);
	TemporalSeq **sequences = palloc(sizeof(TemporalSeq *) * ts->count);
	TemporalInst **instants = palloc(sizeof(TemporalInst *) * ts->totalcount);
	for (int i = 0; i < ts->count; i++)
	{
		TemporalSeq *seq = sequences[i] = temporals_seq_n(result, i);
        for (int j = 0; j < seq->count; j++)
    	{
            TemporalInst *inst = instants[j] = temporalseq_inst_n(seq, j);
            inst->t = DatumGetTimestampTz(
                DirectFunctionCall2(timestamptz_pl_interval,
                TimestampTzGetDatum(inst->t), PointerGetDatum(interval)));
        }
        /* Shift period */
        seq->period.lower = DatumGetTimestampTz(
                DirectFunctionCall2(timestamptz_pl_interval,
                TimestampTzGetDatum(seq->period.lower), PointerGetDatum(interval)));
        seq->period.upper = DatumGetTimestampTz(
                DirectFunctionCall2(timestamptz_pl_interval,
                TimestampTzGetDatum(seq->period.upper), PointerGetDatum(interval)));
        /* Recompute the bounding box of the sequence */
        void *bbox = temporalseq_bbox_ptr(seq); 
        temporalseq_make_bbox(bbox, instants, seq->count, 
            seq->period.lower_inc, seq->period.upper_inc);		
	}
	/* Recompute the bounding box of the sequence set */
    void *bbox = temporals_bbox_ptr(result); 
    temporals_make_bbox(bbox, sequences, ts->count);
	pfree(sequences);
	pfree(instants);
	return result;
}

/* Is the TemporalS continuous in value? */

bool
temporals_continuous_value_internal(TemporalS *ts)
{
	TemporalSeq *seq1 = temporals_seq_n(ts, 0);
	Oid valuetypid = seq1->valuetypid;
	for (int i = 1; i < ts->count; i++)
	{
		TemporalSeq *seq2 = temporals_seq_n(ts, i);
		Datum value1 = temporalinst_value(temporalseq_inst_n(seq1, seq1->count - 1));
		Datum value2 = temporalinst_value(temporalseq_inst_n(seq2, 0));
		if (datum_ne(value1, value2, valuetypid))
			return false;
		seq1 = seq2;
	}
	return true;
}

/* Is the TemporalS continuous in time? */

bool
temporals_continuous_time_internal(TemporalS *ts)
{
	TemporalSeq *seq1 = temporals_seq_n(ts, 0);
	for (int i = 1; i < ts->count; i++)
	{
		TemporalSeq *seq2 = temporals_seq_n(ts, i);
		if (timestamp_cmp_internal(seq1->period.upper, seq2->period.lower) != 0)
			return false;
		seq1 = seq2;
	}
	return true;
}

/*****************************************************************************
 * Restriction Functions 
 *****************************************************************************/

/* Restriction to a value */

TemporalS *
temporals_at_value(TemporalS *ts, Datum value)
{
	Oid valuetypid = ts->valuetypid;
	/* Bounding box test */
	if (valuetypid == INT4OID || valuetypid == FLOAT8OID)
	{
		TBOX box1, box2;
		memset(&box1, 0, sizeof(TBOX));
		memset(&box2, 0, sizeof(TBOX));
		temporals_bbox(&box1, ts);
		number_to_box(&box2, value, valuetypid);
		if (!contains_tbox_tbox_internal(&box1, &box2))
			return NULL;
	}

	/* Singleton sequence set */
	if (ts->count == 1)
		return temporalseq_at_value(temporals_seq_n(ts, 0), value);

	/* General case */
	TemporalSeq **sequences = palloc(sizeof(TemporalSeq *) * ts->totalcount);
	int k = 0, countstep;
	for (int i = 0; i < ts->count; i++)
	{
		TemporalSeq *seq = temporals_seq_n(ts, i);
		countstep = temporalseq_at_value2(&sequences[k], seq, value);
		k += countstep;
	}
	if (k == 0)
	{
		pfree(sequences);
		return NULL;
	}
	
	TemporalS *result = temporals_from_temporalseqarr(sequences, k, true);	
	for (int i = 0; i < k; i++)
		pfree(sequences[i]);
	 pfree(sequences); 
	return result;
}

/* Restriction to the complement of a value */

TemporalS *
temporals_minus_value(TemporalS *ts, Datum value)
{
	Oid valuetypid = ts->valuetypid;
	/* Bounding box test */
	if (valuetypid == INT4OID || valuetypid == FLOAT8OID)
	{
		TBOX box1, box2;
		memset(&box1, 0, sizeof(TBOX));
		memset(&box2, 0, sizeof(TBOX));
		temporals_bbox(&box1, ts);
		number_to_box(&box2, value, valuetypid);
		if (!contains_tbox_tbox_internal(&box1, &box2))
			return temporals_copy(ts);
	}

	/* Singleton sequence set */
	if (ts->count == 1)
		return temporalseq_minus_value(temporals_seq_n(ts, 0), value);

	/* General case */
	int count;
	if (! MOBDB_FLAGS_GET_CONTINUOUS(ts->flags))
		count = ts->totalcount;
	else 
		count = ts->totalcount * 2;
	TemporalSeq **sequences = palloc(sizeof(TemporalSeq *) * count);
	int k = 0, countstep;
	for (int i = 0; i < ts->count; i++)
	{
		TemporalSeq *seq = temporals_seq_n(ts, i);
		countstep = temporalseq_minus_value2(&sequences[k], seq, value);
		k += countstep;
	}
	if (k == 0)
	{
		pfree(sequences);
		return NULL;
	}

	TemporalS *result = temporals_from_temporalseqarr(sequences, k, true);
	for (int i = 0; i < k; i++)
		pfree(sequences[i]);
	pfree(sequences);
	return result;
}

/* 
 * Restriction to an array of values.
 * The function assumes that there are no duplicates values.
 */
TemporalS *
temporals_at_values(TemporalS *ts, Datum *values, int count)
{
	/* Singleton sequence set */
	if (ts->count == 1)
		return temporalseq_at_values(temporals_seq_n(ts, 0), values, count);

	/* General case */
	TemporalSeq **sequences = palloc(sizeof(TemporalSeq *) * ts->totalcount * count);
	int k = 0, countstep;
	for (int i = 0; i < ts->count; i++)
	{
		TemporalSeq *seq = temporals_seq_n(ts, i);
		countstep = temporalseq_at_values1(&sequences[k], seq, values, count);
		k += countstep;
	}
	if (k == 0) 
	{
		pfree(sequences);
		return NULL;
	}
	TemporalS *result = temporals_from_temporalseqarr(sequences, k, true);
	for (int i = 0; i < k; i++)
		pfree(sequences[i]);
	 pfree(sequences); 
	return result;
}

/*
 * Restriction to the complement of an array of values.
 * The function assumes that there are no duplicates values.
 */
TemporalS *
temporals_minus_values(TemporalS *ts, Datum *values, int count)
{
	/* Singleton sequence set */
	if (ts->count == 1)
		return temporalseq_minus_values(temporals_seq_n(ts, 0), values, count);

	/* General case */
	int maxcount;
	if (! MOBDB_FLAGS_GET_CONTINUOUS(ts->flags))
		maxcount = ts->totalcount * count;
	else 
		maxcount = ts->totalcount * count *2;
	TemporalSeq **sequences = palloc(sizeof(TemporalSeq *) * maxcount);	
	int k = 0, countstep;
	for (int i = 0; i < ts->count; i++)
	{
		TemporalSeq *seq = temporals_seq_n(ts, i);
		countstep = temporalseq_minus_values1(&sequences[k], seq, values, count);
		k += countstep;
	}
	if (k == 0)
	{
		pfree(sequences);
		return NULL;
	}

	TemporalS *result = temporals_from_temporalseqarr(sequences, k, true);
	for (int i = 0; i < k; i++)
		pfree(sequences[i]);
	 pfree(sequences); 
	return result;
}

/*
 * Restriction to a range.
 */
TemporalS *
tnumbers_at_range(TemporalS *ts, RangeType *range)
{
	/* Bounding box test */
	TBOX box1, box2;
	memset(&box1, 0, sizeof(TBOX));
	memset(&box2, 0, sizeof(TBOX));
	temporals_bbox(&box1, ts);
	range_to_tbox_internal(&box2, range);
	if (!overlaps_tbox_tbox_internal(&box1, &box2))
		return NULL;

	/* Singleton sequence set */
	if (ts->count == 1)
		return tnumberseq_at_range(temporals_seq_n(ts, 0), range);

	/* General case */
	TemporalSeq **sequences = palloc(sizeof(TemporalSeq *) * ts->totalcount);
	int k = 0, countstep;
	for (int i = 0; i < ts->count; i++)
	{
		TemporalSeq *seq = temporals_seq_n(ts, i);
		countstep = tnumberseq_at_range2(&sequences[k], seq, range);
		k += countstep;
	}
	if (k == 0)
	{
		pfree(sequences);
		return NULL;
	}
	TemporalS *result = temporals_from_temporalseqarr(sequences, k, true);
	for (int i = 0; i < k; i++)
		pfree(sequences[i]);
	 pfree(sequences	); 
	return result;
}

/*
 * Restriction to the complement of range.
 */
TemporalS *
tnumbers_minus_range(TemporalS *ts, RangeType *range)
{
	/* Bounding box test */
	TBOX box1, box2;
	memset(&box1, 0, sizeof(TBOX));
	memset(&box2, 0, sizeof(TBOX));
	temporals_bbox(&box1, ts);
	range_to_tbox_internal(&box2, range);
	if (!overlaps_tbox_tbox_internal(&box1, &box2))
		return temporals_copy(ts);

	/* Singleton sequence set */
	if (ts->count == 1)
		return tnumberseq_minus_range(temporals_seq_n(ts, 0), range);

	/* General case */
	int maxcount;
	if (! MOBDB_FLAGS_GET_CONTINUOUS(ts->flags))
		maxcount = ts->totalcount;
	else 
		maxcount = ts->totalcount * 2;
	TemporalSeq **sequences = palloc(sizeof(TemporalSeq *) * maxcount);
	int k = 0, countstep;
	for (int i = 0; i < ts->count; i++)
	{
		TemporalSeq *seq = temporals_seq_n(ts, i);
		countstep = tnumberseq_minus_range1(&sequences[k], seq, range);
		k += countstep;
	}
	if (k == 0)
	{
		pfree(sequences);
		return NULL;
	}
	TemporalS *result = temporals_from_temporalseqarr(sequences, k, true);
	for (int i = 0; i < k; i++)
		pfree(sequences[i]);
	pfree(sequences); 
	return result;
}

/* 
 * Restriction to an array of ranges
 * The function assumes that the ranges are normalized.
 */
TemporalS *
tnumbers_at_ranges(TemporalS *ts, RangeType **ranges, int count)
{
	/* Singleton sequence set */
	if (ts->count == 1)
		return tnumberseq_at_ranges(temporals_seq_n(ts, 0), ranges, count);

	/* General case */
	TemporalSeq **sequences = palloc(sizeof(TemporalSeq *) * ts->totalcount * count);
	int k = 0, countstep;
	for (int i = 0; i < ts->count; i++)
	{
		TemporalSeq *seq = temporals_seq_n(ts, i);
		countstep = tnumberseq_at_ranges1(&sequences[k], seq, ranges, count);
		k += countstep;
	}
	if (k == 0)
	{
		pfree(sequences);
		return NULL;
	}
	TemporalS *result = temporals_from_temporalseqarr(sequences, k, true);
	for (int i = 0; i < k; i++)
		pfree(sequences[i]);
	pfree(sequences); 
	return result;
}

/*
 * Restriction to the complement of an array of ranges.
 * The function assumes that the ranges are normalized.
 */
TemporalS *
tnumbers_minus_ranges(TemporalS *ts, RangeType **ranges, int count)
{
	/* Singleton sequence set */
	if (ts->count == 1)
		return tnumberseq_minus_ranges(temporals_seq_n(ts, 0), ranges, count);

	/* General case */
	int maxcount;
	if (! MOBDB_FLAGS_GET_CONTINUOUS(ts->flags))
		maxcount = ts->totalcount;
	else 
		maxcount = ts->totalcount * 2;
	TemporalSeq **sequences = palloc(sizeof(TemporalSeq *) * maxcount);
	int k = 0, countstep;
	for (int i = 0; i < ts->count; i++)
	{
		TemporalSeq *seq = temporals_seq_n(ts, i);
		countstep = tnumberseq_minus_ranges1(&sequences[k], seq, ranges, count);
		k += countstep;
	}
	if (k == 0)
	{
		pfree(sequences);
		return NULL;
	}
	TemporalS *result = temporals_from_temporalseqarr(sequences, k, true);
	for (int i = 0; i < k; i++)
		pfree(sequences[i]);
	pfree(sequences); 
	return result;
}

/* Restriction to the minimum value */

static int
temporalseqarr_remove_duplicates(TemporalSeq **sequences, int count)
{
	assert(count != 0);
	int newcount = 0;
	for (int i = 1; i < count; i++) 
		if (! temporalseq_eq(sequences[newcount], sequences[i]))
			sequences[++ newcount] = sequences[i];
	return newcount + 1;
}

static TemporalS *
temporals_at_minmax(TemporalS *ts, Datum value)
{
	TemporalS *result = temporals_at_value(ts, value);
	/* If minimum/maximum is at an exclusive bound */
	if (result == NULL)
	{
		TemporalSeq **sequences = palloc(sizeof(TemporalSeq *) * ts->count * 2);
		int k = 0, countstep;
		for (int i = 0; i < ts->count; i++)
		{
			TemporalSeq *seq = temporals_seq_n(ts, i);
			countstep = temporalseq_at_minmax(&sequences[k], seq, value);
			k += countstep;
		}
		/* The minimum/maximum could be at the upper exclusive bound of one
		 * sequence and at the lower exclusive bound of the next one
		 * e.g., .... min@t) (min@t .... */
		temporalseqarr_sort(sequences, k);
		int count = temporalseqarr_remove_duplicates(sequences, k);
		result = temporals_from_temporalseqarr(sequences, count, true);
		for (int i = 0; i < k; i++)
			pfree(sequences[i]);
		pfree(sequences);	
	}
	return result;
}

TemporalS *
temporals_at_min(TemporalS *ts)
{
	/* General case */
	Datum xmin = temporals_min_value(ts);
	return temporals_at_minmax(ts, xmin);
}

/* Restriction to the complement of the minimum value */

TemporalS *
temporals_minus_min(TemporalS *ts)
{
	Datum xmin = temporals_min_value(ts);
	return temporals_minus_value(ts, xmin);
}

/* Restriction to the maximum value */
 
TemporalS *
temporals_at_max(TemporalS *ts)
{
	Datum xmax = temporals_max_value(ts);
	return temporals_at_minmax(ts, xmax);
}

/* Restriction to the complement of the maximum value */

TemporalS *
temporals_minus_max(TemporalS *ts)
{
	Datum xmax = temporals_max_value(ts);
	return temporals_minus_value(ts, xmax);
}

/*
 * Restriction to a timestamp.
 */
TemporalInst *
temporals_at_timestamp(TemporalS *ts, TimestampTz t)
{
	/* Bounding box test */
	Period p;
	temporals_timespan(&p, ts);
	if (!contains_period_timestamp_internal(&p, t))
		return NULL;

	/* Singleton sequence set */
	if (ts->count == 1)
		return temporalseq_at_timestamp(temporals_seq_n(ts, 0), t);

	/* General case */
	int n;
	if (!temporals_find_timestamp(ts, t, &n))
		return NULL;
	TemporalSeq *seq = temporals_seq_n(ts, n);
	return temporalseq_at_timestamp(seq, t);
}

/*
 * Restriction to the complement of a timestamp.
 */
TemporalS *
temporals_minus_timestamp(TemporalS *ts, TimestampTz t)
{
	/* Bounding box test */
	Period p;
	temporals_timespan(&p, ts);
	if (!contains_period_timestamp_internal(&p, t))
		return temporals_copy(ts);

	/* Singleton sequence set */
	if (ts->count == 1)
		return temporalseq_minus_timestamp(temporals_seq_n(ts, 0), t);

	/* General case 
	 * At most one composing sequence can be split into two */
	TemporalSeq **sequences = palloc(sizeof(TemporalSeq *) * (ts->count + 1));
	int k = 0;
	for (int i = 0; i < ts->count; i++)
	{
		TemporalSeq *seq = temporals_seq_n(ts, i);
		int count = temporalseq_minus_timestamp1(&sequences[k], seq, t);
		k += count;
		// if (timestamp_cmp_internal(t, seq->period.upper) < 0)
		// 	break;
	}
	/* k is never equal to 0 since in that case it is a singleton sequence set 
	   and it has been dealt by temporalseq_minus_timestamp above */
	TemporalS *result = temporals_from_temporalseqarr(sequences, k, false);
	for (int i = 0; i < k; i++)
		pfree(sequences[i]);
	pfree(sequences);
	return result;
}

/*
 * Value at a timestamp.
 * This function assumes a bounding box test has been done before.
 */
bool
temporals_value_at_timestamp(TemporalS *ts, TimestampTz t, Datum *result)
{
	/* Singleton sequence set */
	if (ts->count == 1)
		return temporalseq_value_at_timestamp(temporals_seq_n(ts, 0), t, result);

	/* General case */
	int n;
	if (!temporals_find_timestamp(ts, t, &n))
		return false;	
	return temporalseq_value_at_timestamp(temporals_seq_n(ts, n), t, result);
}

/*
 * Restriction to a timestampset.
 */
TemporalI *
temporals_at_timestampset(TemporalS *ts1, TimestampSet *ts2)
{
	/* Bounding box test */
	Period p1;
	temporals_timespan(&p1, ts1);
	Period *p2 = timestampset_bbox(ts2);
	if (!overlaps_period_period_internal(&p1, p2))
		return NULL;

	/* Singleton sequence set */
	if (ts1->count == 1)
		return temporalseq_at_timestampset(temporals_seq_n(ts1, 0), ts2);

	/* General case */
	TemporalInst **instants = palloc(sizeof(TemporalInst *) * ts2->count);
	int count = 0;
	int i = 0, j = 0;
	while (i < ts2->count && j < ts1->count)
	{
		TemporalSeq *seq = temporals_seq_n(ts1, j);
		TimestampTz t = timestampset_time_n(ts2, i);
		if (contains_period_timestamp_internal(&seq->period, t))
		{
			instants[count++] = temporalseq_at_timestamp(seq, t);
			i++;
		}
		else
		{
			if (timestamp_cmp_internal(t, seq->period.lower) <= 0)
				i++;
			if (timestamp_cmp_internal(t, seq->period.upper) >= 0)
				j++;
		}
	}
	if (count == 0)
	{
		pfree(instants);
		return NULL;
	}

	TemporalI *result = temporali_from_temporalinstarr(instants, count);
	for (int i = 0; i < count; i++)
		pfree(instants[i]);
	pfree(instants);
	return result;
}

/*
 * Restriction to the complement of a timestampset.
 */
TemporalS *
temporals_minus_timestampset(TemporalS *ts1, TimestampSet *ts2)
{
	/* Bounding box test */
	Period p1;
	temporals_timespan(&p1, ts1);
	Period *p2 = timestampset_bbox(ts2);
	if (!overlaps_period_period_internal(&p1, p2))
		return temporals_copy(ts1);

	/* Singleton sequence set */
	if (ts1->count == 1)
		return temporalseq_minus_timestampset(temporals_seq_n(ts1, 0), ts2);

	/* General case */
	/* Each timestamp will split at most one composing sequence into two */
	TemporalSeq **sequences = palloc(sizeof(TemporalSeq *) * (ts1->count + ts2->count + 1));
	int k = 0;
	for (int i = 0; i < ts1->count; i++)
	{
		TemporalSeq *seq = temporals_seq_n(ts1, i);
		int count = temporalseq_minus_timestampset1(&sequences[k], seq, ts2);
		k += count;
	}
	if (k == 0)
	{
		pfree(sequences);
		return NULL;
	}

	TemporalS *result = temporals_from_temporalseqarr(sequences, k, true);
	for (int i = 0; i < k; i++)
		pfree(sequences[i]);
	pfree(sequences); 
	return result;
}

/*
 * Restriction to a period.
 */
TemporalS *
temporals_at_period(TemporalS *ts, Period *p)
{
	/* Bounding box test */
	Period p1;
	temporals_timespan(&p1, ts);
	if (!overlaps_period_period_internal(&p1, p))
		return NULL;

	/* Singleton sequence set */
	if (ts->count == 1)
	{
		TemporalSeq *seq = temporalseq_at_period(temporals_seq_n(ts, 0), p);
		return temporals_from_temporalseqarr(&seq, 1, false);
	}

	/* General case */
	int n;
	temporals_find_timestamp(ts, p->lower, &n);
	/* We are sure that n < ts->count because of the bounding period test above */
	TemporalSeq **sequences = palloc(sizeof(TemporalSeq *) * (ts->count - n));
	TemporalSeq *tofree[2];
	int k = 0, l = 0;
	for (int i = n; i < ts->count; i++)
	{
		TemporalSeq *seq = temporals_seq_n(ts, i);
		if (contains_period_period_internal(p, &seq->period))
				sequences[k++] = seq;
		else if (overlaps_period_period_internal(p, &seq->period))
		{
			TemporalSeq *newseq = temporalseq_at_period(seq, p);
			sequences[k++] = tofree[l++] = newseq;
		}
		if (timestamp_cmp_internal(p->upper, seq->period.upper) < 0 ||
			(timestamp_cmp_internal(p->upper, seq->period.upper) == 0 &&
			 seq->period.upper_inc))
			break;
	}
	if (k == 0)
	{
		pfree(sequences);
		return NULL;		
	}
	/* Since both the temporals and the period are normalized it is not 
	   necessary to normalize the result of the projection */	
	TemporalS *result = temporals_from_temporalseqarr(sequences, k, false);
	for (int i = 0; i < l; i++)
		pfree(tofree[i]);
	pfree(sequences);
	return result;
}

/*
 * Restriction to the complement of a period.
 */
TemporalS *
temporals_minus_period(TemporalS *ts, Period *p)
{
	/* Bounding box test */
	Period p1;
	temporals_timespan(&p1, ts);
	if (!overlaps_period_period_internal(&p1, p))
		return temporals_copy(ts);

	/* Singleton sequence set */
	if (ts->count == 1)
		return temporalseq_minus_period(temporals_seq_n(ts, 0), p);

	/* General case */
	PeriodSet *ps = temporals_get_time(ts);
	PeriodSet *resultps = minus_periodset_period_internal(ps, p);
	TemporalS *result = NULL;
	if (resultps != NULL)
		result = temporals_at_periodset(ts, resultps);

	pfree(ps); pfree(resultps);

	return result;
}

/*
 * Restriction to a periodset.
 */

TemporalS *
temporals_at_periodset(TemporalS *ts, PeriodSet *ps)
{
	/* Bounding box test */
	Period p1;
	temporals_timespan(&p1, ts);
	Period *p2 = periodset_bbox(ps);
	if (!overlaps_period_period_internal(&p1, p2))
		return NULL;

	/* Singleton sequence set */
	if (ts->count == 1)
		return temporalseq_at_periodset(temporals_seq_n(ts, 0), ps);

	/* General case */
	TimestampTz t = Max(p1.lower, p2->lower);
	int n1, n2;
	temporals_find_timestamp(ts, t, &n1);
	periodset_find_timestamp(ps, t, &n2);
	TemporalSeq **sequences = palloc(sizeof(TemporalSeq *) * (ts->count + ps->count - n1 - n2));
	int i = n1, j = n2, k = 0;
	while (i < ts->count && j < ps->count)
	{
		TemporalSeq *seq = temporals_seq_n(ts, i);
		Period *p = periodset_per_n(ps, j);
		TemporalSeq *seq1 = temporalseq_at_period(seq, p);
		if (seq1 != NULL)
			sequences[k++] = seq1;
		int cmp = timestamp_cmp_internal(seq->period.upper, p->upper);
		if (cmp == 0 && seq->period.upper_inc == p->upper_inc)
		{
			i++; j++;
		}
		else if (cmp < 0 || (cmp == 0 && ! seq->period.upper_inc && p->upper_inc))
			i++;
		else 
			j++;
	}
	if (k == 0)
	{
		pfree(sequences);
		return NULL;
	}
	/* Since both the temporals and the periodset are normalized it is not 
	   necessary to normalize the result of the projection */
	TemporalS *result = temporals_from_temporalseqarr(sequences, k, false);
	for (int i = 0; i < k; i++)
		pfree(sequences[i]);
	pfree(sequences); 
	return result;
}

/*
 * Restriction to the complement of a period set.
 */

TemporalS *
temporals_minus_periodset(TemporalS *ts, PeriodSet *ps)
{
	/* Bounding box test */
	Period p1;
	temporals_timespan(&p1, ts);
	Period *p2 = periodset_bbox(ps);
	if (!overlaps_period_period_internal(&p1, p2))
		return temporals_copy(ts);

	/* Singleton sequence set */
	if (ts->count == 1)
		return temporalseq_minus_periodset(temporals_seq_n(ts, 0), ps);

	/* General case */
	TemporalSeq **sequences = palloc(sizeof(TemporalSeq *) * (ts->count + ps->count));
	int i = 0, j = 0, k = 0;
	while (i < ts->count && j < ps->count)
	{
		TemporalSeq *seq = temporals_seq_n(ts, i);
		p2 = periodset_per_n(ps, j);
		/* The sequence and the period do not overlap, copy the sequence */
		if (!overlaps_period_period_internal(&seq->period, p2))
		{
			sequences[k++] = temporalseq_copy(seq);
			i++;
		}
		else
		{
			/* Find all periods in ps that overlap with seq
							  i
				|------------------------|  
					 |-----|  |-----|	  |---|
						j					l
			*/
			int l;
			for (l = j; l < ps->count; l++)
			{
				Period *p3 = periodset_per_n(ps, l);
				if (!overlaps_period_period_internal(&seq->period, p3))
					break;
			}
			int count = l - j;
			/* Compute the difference of the overlapping periods */
			int countstep = temporalseq_minus_periodset1(&sequences[k], seq,
				ps, j, count);
			k += countstep;
			i++;
			j = l;
		}
	}
	if (k == 0)
	{
		pfree(sequences);
		return NULL;
	}
	/* Since both the temporals and the periodset are normalized it is not 
	   necessary to normalize the result of the difference */
	TemporalS *result = temporals_from_temporalseqarr(sequences, k, false);
	for (int i = 0; i < k; i++)
		pfree(sequences[i]);
	pfree(sequences);
	return result;
}

/*****************************************************************************
 * Intersects functions 
 *****************************************************************************/

/* Does the temporal value intersect the timestamp? */

bool
temporals_intersects_timestamp(TemporalS *ts, TimestampTz t)
{
	int n;
	if (temporals_find_timestamp(ts, t, &n))
		return false;
	return true;
}

/* Does the temporal value intersect the timestamp set? */

bool
temporals_intersects_timestampset(TemporalS *ts, TimestampSet *ts1)
{
	for (int i = 0; i < ts1->count; i++)
		if (temporals_intersects_timestamp(ts, timestampset_time_n(ts1, i))) 
			return true;
	return false;
}

/* Does a TemporalS intersects a period? */

bool
temporals_intersects_period(TemporalS *ts, Period *p)
{
	/* Binary search of lower and upper bounds of period */
	int n1, n2;
	if (temporals_find_timestamp(ts, p->lower, &n1) || 
		temporals_find_timestamp(ts, p->upper, &n2))
		return true;
	
	for (int i = n1; i < ts->count; i++)
	{
		TemporalSeq *seq = temporals_seq_n(ts, i);
		if (overlaps_period_period_internal(&seq->period, p))
			return true;
		if (timestamp_cmp_internal(p->upper, seq->period.upper) < 0)
			break;
	}
	return false;
}

/* Does the temporal value intersect the period set? */

bool
temporals_intersects_periodset(TemporalS *ts, PeriodSet *ps)
{
	for (int i = 0; i < ps->count; i++)
		if (temporals_intersects_period(ts, periodset_per_n(ps, i))) 
			return true;
	return false;
}

/*****************************************************************************
 * Local aggregate functions 
 *****************************************************************************/

/* Integral of the temporal integer */

double
tints_integral(TemporalS *ts)
{
	double result = 0;
	for (int i = 0; i < ts->count; i++)
		result += tintseq_integral(temporals_seq_n(ts, i)); 
	return result;
}

/* Integral of the temporal float */

double
tfloats_integral(TemporalS *ts)
{
	double result = 0;
	for (int i = 0; i < ts->count; i++)
		result += tfloatseq_integral(temporals_seq_n(ts, i)); 
	return result;
}

/* Time-weighted average of the temporal integer */

double
tints_twavg(TemporalS *ts)
{
	double duration = temporals_duration_time(ts);
	double result;
	if (duration == 0)
	{
		result = 0;
		for (int i = 0; i < ts->count; i++)
			result += tintseq_twavg(temporals_seq_n(ts, i)); 
		return result / ts->count;
	}
	else
		result = tints_integral(ts) / duration;
	return result;
}

/* Time-weighted average of the temporal float */

double
tfloats_twavg(TemporalS *ts)
{
	double duration = temporals_duration_time(ts);
	double result;
	if (duration == 0)
	{
		result = 0;
		for (int i = 0; i < ts->count; i++)
			result += tfloatseq_twavg(temporals_seq_n(ts, i)); 
		return result / ts->count;
	}
	else
		result = tfloats_integral(ts) / duration;
	return result;
}

/*****************************************************************************
 * Functions for defining B-tree index
 * The functions assume that the arguments are of the same temptypid
 *****************************************************************************/

/* 
 * Equality operator
 * The internal B-tree comparator is not used to increase efficiency
 */
bool
temporals_eq(TemporalS *ts1, TemporalS *ts2)
{
	/* If number of sequences are not equal */
	if (ts1->count != ts2->count)
		return false;

	/* If bounding boxes are not equal */
	void *box1 = temporals_bbox_ptr(ts1);
	void *box2 = temporals_bbox_ptr(ts2);
	if (!temporal_bbox_eq(ts1->valuetypid, box1, box2))
		return false;

	/* We need to compare the composing sequences */
	for (int i = 0; i < ts1->count; i++)
	{
		TemporalSeq *seq1 = temporals_seq_n(ts1, i);
		TemporalSeq *seq2 = temporals_seq_n(ts2, i);
		if (!temporalseq_eq(seq1, seq2))
			return false;
	}
	return true;
}

/* 
 * B-tree comparator
 */

int
temporals_cmp(TemporalS *ts1, TemporalS *ts2)
{
	int count = Min(ts1->count, ts2->count);
	int result;
	for (int i = 0; i < count; i++)
	{
		TemporalSeq *seq1 = temporals_seq_n(ts1, i);
		TemporalSeq *seq2 = temporals_seq_n(ts2, i);
		result = temporalseq_cmp(seq1, seq2);
		if (result) 
			return result;
	}
	/* The first count sequences of ts1 and ts2 are equal */
	if (ts1->count < ts2->count) /* ts1 has less sequences than ts2 */
		return -1;
	else if (ts2->count < ts1->count) /* ts2 has less sequences than ts1 */
		return 1;
	else
		return 0;
}

/*****************************************************************************
 * Function for defining hash index
 * The function reuses the approach for array types for combining the hash of  
 * the elements.
 *****************************************************************************/

uint32
temporals_hash(TemporalS *ts)
{
	uint32 result = 1;
	for (int i = 0; i < ts->count; i++)
	{
		TemporalSeq *seq = temporals_seq_n(ts, i);
		uint32 seq_hash = temporalseq_hash(seq);
		result = (result << 5) - result + seq_hash;
	}
	return result;
}

/*****************************************************************************/<|MERGE_RESOLUTION|>--- conflicted
+++ resolved
@@ -239,11 +239,7 @@
 	}
 	memcpy(((char *) result) + pdata + pos, newseq, VARSIZE(newseq));
 	offsets[ts->count - 1] = pos;
-<<<<<<< HEAD
 	pos += double_pad(VARSIZE(newseq));
-=======
-	pos += double_pad(VARSIZE(seq));
->>>>>>> 397d4736
 	/*
 	 * Precompute the bounding box 
 	 * Only external types have precomputed bounding box, internal types such
